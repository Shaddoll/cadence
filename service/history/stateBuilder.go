// Copyright (c) 2017 Uber Technologies, Inc.
//
// Permission is hereby granted, free of charge, to any person obtaining a copy
// of this software and associated documentation files (the "Software"), to deal
// in the Software without restriction, including without limitation the rights
// to use, copy, modify, merge, publish, distribute, sublicense, and/or sell
// copies of the Software, and to permit persons to whom the Software is
// furnished to do so, subject to the following conditions:
//
// The above copyright notice and this permission notice shall be included in
// all copies or substantial portions of the Software.
//
// THE SOFTWARE IS PROVIDED "AS IS", WITHOUT WARRANTY OF ANY KIND, EXPRESS OR
// IMPLIED, INCLUDING BUT NOT LIMITED TO THE WARRANTIES OF MERCHANTABILITY,
// FITNESS FOR A PARTICULAR PURPOSE AND NONINFRINGEMENT. IN NO EVENT SHALL THE
// AUTHORS OR COPYRIGHT HOLDERS BE LIABLE FOR ANY CLAIM, DAMAGES OR OTHER
// LIABILITY, WHETHER IN AN ACTION OF CONTRACT, TORT OR OTHERWISE, ARISING FROM,
// OUT OF OR IN CONNECTION WITH THE SOFTWARE OR THE USE OR OTHER DEALINGS IN
// THE SOFTWARE.

package history

import (
	"time"

	"github.com/pborman/uuid"
	"github.com/uber/cadence/.gen/go/shared"
	"github.com/uber/cadence/common"
	"github.com/uber/cadence/common/cache"
	"github.com/uber/cadence/common/clock"
	"github.com/uber/cadence/common/cluster"
	"github.com/uber/cadence/common/errors"
	"github.com/uber/cadence/common/log"
	"github.com/uber/cadence/common/persistence"
)

type (
	stateBuilder interface {
		applyEvents(
			domainID string,
			requestID string,
			execution shared.WorkflowExecution,
			history []*shared.HistoryEvent,
			newRunHistory []*shared.HistoryEvent,
			eventStoreVersion int32,
			newRunEventStoreVersion int32,
		) (*shared.HistoryEvent, *decisionInfo, mutableState, error)
		getTransferTasks() []persistence.Task
		getTimerTasks() []persistence.Task
		getNewRunTransferTasks() []persistence.Task
		getNewRunTimerTasks() []persistence.Task
		getMutableState() mutableState
	}

	stateBuilderImpl struct {
		shard           ShardContext
		clusterMetadata cluster.Metadata
		msBuilder       mutableState
		domainCache     cache.DomainCache
		logger          log.Logger

		transferTasks       []persistence.Task
		timerTasks          []persistence.Task
		newRunTransferTasks []persistence.Task
		newRunTimerTasks    []persistence.Task
	}
)

const (
	// ErrMessageHistorySizeZero indicate that history is empty
	ErrMessageHistorySizeZero = "encounter history size being zero"
	// ErrMessageNewRunHistorySizeZero indicate that new run history is empty
	ErrMessageNewRunHistorySizeZero = "encounter new run history size being zero"
)

var _ stateBuilder = (*stateBuilderImpl)(nil)

func newStateBuilder(
	shard ShardContext,
	msBuilder mutableState,
	logger log.Logger,
) *stateBuilderImpl {

	return &stateBuilderImpl{
		shard:           shard,
		clusterMetadata: shard.GetService().GetClusterMetadata(),
		msBuilder:       msBuilder,
		domainCache:     shard.GetDomainCache(),
		logger:          logger,
	}
}

func (b *stateBuilderImpl) getMutableState() mutableState {
	return b.msBuilder
}

func (b *stateBuilderImpl) getTransferTasks() []persistence.Task {
	return b.transferTasks
}

func (b *stateBuilderImpl) getTimerTasks() []persistence.Task {
	return b.timerTasks
}

func (b *stateBuilderImpl) getNewRunTransferTasks() []persistence.Task {
	return b.newRunTransferTasks
}

func (b *stateBuilderImpl) getNewRunTimerTasks() []persistence.Task {
	return b.newRunTimerTasks
}

func (b *stateBuilderImpl) applyEvents(
	domainID string,
	requestID string,
	execution shared.WorkflowExecution,
	history []*shared.HistoryEvent,
	newRunHistory []*shared.HistoryEvent,
	eventStoreVersion int32,
	newRunEventStoreVersion int32,
) (*shared.HistoryEvent, *decisionInfo, mutableState, error) {

	if len(history) == 0 {
		return nil, nil, nil, errors.NewInternalFailureError(ErrMessageHistorySizeZero)
	}
	firstEvent := history[0]
	lastEvent := history[len(history)-1]
	var lastDecision *decisionInfo
	var newRunMutableStateBuilder mutableState

	// need to clear the stickiness since workflow turned to passive
	b.msBuilder.ClearStickyness()

	for _, event := range history {
		// NOTE: stateBuilder is also being used in the active side
		if b.msBuilder.GetReplicationState() != nil {
			// this function must be called within the for loop, in case
			// history event version changed during for loop
			b.msBuilder.UpdateReplicationStateVersion(event.GetVersion(), true)
			b.msBuilder.UpdateReplicationStateLastEventID(lastEvent.GetVersion(), lastEvent.GetEventId())
		} else if b.msBuilder.GetVersionHistories() != nil {
			versionHistories := b.msBuilder.GetVersionHistories()
			versionHistory, err := versionHistories.GetCurrentVersionHistory()
			if err != nil {
				return nil, nil, nil, err
			}
			if err := versionHistory.AddOrUpdateItem(persistence.NewVersionHistoryItem(
				event.GetEventId(),
				event.GetVersion(),
			)); err != nil {
				return nil, nil, nil, err
			}
		}
		b.msBuilder.GetExecutionInfo().LastEventTaskID = event.GetTaskId()

		switch event.GetEventType() {
		case shared.EventTypeWorkflowExecutionStarted:
			attributes := event.WorkflowExecutionStartedEventAttributes
			domainEntry, err := b.domainCache.GetDomainByID(domainID)
			if err != nil {
				return nil, nil, nil, err
			}
			var parentDomainID *string
			if attributes.ParentWorkflowDomain != nil {
				parentDomainEntry, err := b.domainCache.GetDomain(attributes.GetParentWorkflowDomain())
				if err != nil {
					return nil, nil, nil, err
				}
				parentDomainID = &parentDomainEntry.GetInfo().ID
			}
			err = b.msBuilder.ReplicateWorkflowExecutionStartedEvent(domainEntry, parentDomainID, execution, requestID, event)
			if err != nil {
				return nil, nil, nil, err
			}

			b.timerTasks = append(b.timerTasks, b.scheduleWorkflowTimerTask(event, b.msBuilder)...)
			// TODO this record workflow start task does not seem correct for child workflow (2 phase commit)
			//  child workflow & not continue as new should generate this task at decision "schedule", i.e.
			//  1. cron -> first decision timer schedule; 2. not cron -> first decision event
			b.transferTasks = append(b.transferTasks, b.scheduleWorkflowStartTransferTask())
			if eventStoreVersion == persistence.EventStoreVersionV2 {
				err := b.msBuilder.SetHistoryTree(execution.GetRunId())
				if err != nil {
					return nil, nil, nil, err
				}
			}

		case shared.EventTypeDecisionTaskScheduled:
			attributes := event.DecisionTaskScheduledEventAttributes
			// use event.GetTimestamp() as DecisionOriginalScheduledTimestamp, because the heartbeat is not happening here.
			decision, err := b.msBuilder.ReplicateDecisionTaskScheduledEvent(event.GetVersion(), event.GetEventId(),
				attributes.TaskList.GetName(), attributes.GetStartToCloseTimeoutSeconds(), attributes.GetAttempt(),
				event.GetTimestamp(), event.GetTimestamp())
			if err != nil {
				return nil, nil, nil, err
			}

			b.transferTasks = append(b.transferTasks, b.scheduleDecisionTransferTask(domainID, b.getTaskList(b.msBuilder),
				decision.ScheduleID))
			// since we do not use stickiness on the standby side, there shall be no decision schedule to start timeout

			lastDecision = decision

		case shared.EventTypeDecisionTaskStarted:
			attributes := event.DecisionTaskStartedEventAttributes
			decision, err := b.msBuilder.ReplicateDecisionTaskStartedEvent(nil, event.GetVersion(), attributes.GetScheduledEventId(),
				event.GetEventId(), attributes.GetRequestId(), event.GetTimestamp())
			if err != nil {
				return nil, nil, nil, err
			}

			b.timerTasks = append(b.timerTasks, b.scheduleDecisionTimerTask(event, decision.ScheduleID, decision.Attempt,
				decision.DecisionTimeout))

			lastDecision = decision

		case shared.EventTypeDecisionTaskCompleted:
			err := b.msBuilder.ReplicateDecisionTaskCompletedEvent(event)
			if err != nil {
				return nil, nil, nil, err
			}

		case shared.EventTypeDecisionTaskTimedOut:
			attributes := event.DecisionTaskTimedOutEventAttributes
			err := b.msBuilder.ReplicateDecisionTaskTimedOutEvent(attributes.GetTimeoutType())
			if err != nil {
				return nil, nil, nil, err
			}

			// this is for transient decision
			decision, err := b.msBuilder.ReplicateTransientDecisionTaskScheduled()
			if err != nil {
				return nil, nil, nil, err
			}

			if decision != nil {
				b.transferTasks = append(b.transferTasks, b.scheduleDecisionTransferTask(domainID, b.getTaskList(b.msBuilder),
					decision.ScheduleID))
				// since we do not use stickiness on the standby side, there shall be no decision schedule to start timeout
				lastDecision = decision
			}

		case shared.EventTypeDecisionTaskFailed:
			if err := b.msBuilder.ReplicateDecisionTaskFailedEvent(); err != nil {
				return nil, nil, nil, err
			}

			// this is for transient decision
			decision, err := b.msBuilder.ReplicateTransientDecisionTaskScheduled()
			if err != nil {
				return nil, nil, nil, err
			}

			if decision != nil {
				b.transferTasks = append(b.transferTasks, b.scheduleDecisionTransferTask(domainID, b.getTaskList(b.msBuilder),
					decision.ScheduleID))
				// since we do not use stickiness on the standby side, there shall be no decision schedule to start timeout
				lastDecision = decision
			}

		case shared.EventTypeActivityTaskScheduled:
			ai, err := b.msBuilder.ReplicateActivityTaskScheduledEvent(firstEvent.GetEventId(), event)
			if err != nil {
				return nil, nil, nil, err
			}

			b.transferTasks = append(b.transferTasks, b.scheduleActivityTransferTask(domainID, b.getTaskList(b.msBuilder),
				ai.ScheduleID))
			if timerTask := b.scheduleActivityTimerTask(event, b.msBuilder); timerTask != nil {
				b.timerTasks = append(b.timerTasks, timerTask)
			}

		case shared.EventTypeActivityTaskStarted:
			if err := b.msBuilder.ReplicateActivityTaskStartedEvent(event); err != nil {
				return nil, nil, nil, err
			}

			if timerTask := b.scheduleActivityTimerTask(event, b.msBuilder); timerTask != nil {
				b.timerTasks = append(b.timerTasks, timerTask)
			}

		case shared.EventTypeActivityTaskCompleted:
			if err := b.msBuilder.ReplicateActivityTaskCompletedEvent(event); err != nil {
				return nil, nil, nil, err
			}

			if timerTask := b.scheduleActivityTimerTask(event, b.msBuilder); timerTask != nil {
				b.timerTasks = append(b.timerTasks, timerTask)
			}

		case shared.EventTypeActivityTaskFailed:
			if err := b.msBuilder.ReplicateActivityTaskFailedEvent(event); err != nil {
				return nil, nil, nil, err
			}

			if timerTask := b.scheduleActivityTimerTask(event, b.msBuilder); timerTask != nil {
				b.timerTasks = append(b.timerTasks, timerTask)
			}

		case shared.EventTypeActivityTaskTimedOut:
			if err := b.msBuilder.ReplicateActivityTaskTimedOutEvent(event); err != nil {
				return nil, nil, nil, err
			}

			if timerTask := b.scheduleActivityTimerTask(event, b.msBuilder); timerTask != nil {
				b.timerTasks = append(b.timerTasks, timerTask)
			}

		case shared.EventTypeActivityTaskCancelRequested:
			if err := b.msBuilder.ReplicateActivityTaskCancelRequestedEvent(event); err != nil {
				return nil, nil, nil, err
			}

		case shared.EventTypeActivityTaskCanceled:
			if err := b.msBuilder.ReplicateActivityTaskCanceledEvent(event); err != nil {
				return nil, nil, nil, err
			}

			if timerTask := b.scheduleActivityTimerTask(event, b.msBuilder); timerTask != nil {
				b.timerTasks = append(b.timerTasks, timerTask)
			}

		case shared.EventTypeRequestCancelActivityTaskFailed:
			// No mutable state action is needed

		case shared.EventTypeTimerStarted:
			ti, err := b.msBuilder.ReplicateTimerStartedEvent(event)
			if err != nil {
				return nil, nil, nil, err
			}

			if timerTask := b.scheduleUserTimerTask(event, ti, b.msBuilder); timerTask != nil {
				b.timerTasks = append(b.timerTasks, timerTask)
			}

		case shared.EventTypeTimerFired:
			if err := b.msBuilder.ReplicateTimerFiredEvent(event); err != nil {
				return nil, nil, nil, err
			}

			if timerTask := b.refreshUserTimerTask(event, b.msBuilder); timerTask != nil {
				b.timerTasks = append(b.timerTasks, timerTask)
			}

		case shared.EventTypeTimerCanceled:
			if err := b.msBuilder.ReplicateTimerCanceledEvent(event); err != nil {
				return nil, nil, nil, err
			}

			if timerTask := b.refreshUserTimerTask(event, b.msBuilder); timerTask != nil {
				b.timerTasks = append(b.timerTasks, timerTask)
			}

		case shared.EventTypeCancelTimerFailed:
			// No mutable state action is needed

		case shared.EventTypeStartChildWorkflowExecutionInitiated:
			// Create a new request ID which is used by transfer queue processor if domain is failed over at this point
			createRequestID := uuid.New()
			cei, err := b.msBuilder.ReplicateStartChildWorkflowExecutionInitiatedEvent(firstEvent.GetEventId(), event,
				createRequestID)
			if err != nil {
				return nil, nil, nil, err
			}

			attributes := event.StartChildWorkflowExecutionInitiatedEventAttributes
			childDomainEntry, err := b.shard.GetDomainCache().GetDomain(attributes.GetDomain())
			if err != nil {
				return nil, nil, nil, err
			}

			b.transferTasks = append(b.transferTasks, b.scheduleStartChildWorkflowTransferTask(childDomainEntry.GetInfo().ID,
				attributes.GetWorkflowId(), cei.InitiatedID))

		case shared.EventTypeStartChildWorkflowExecutionFailed:
			if err := b.msBuilder.ReplicateStartChildWorkflowExecutionFailedEvent(event); err != nil {
				return nil, nil, nil, err
			}

		case shared.EventTypeChildWorkflowExecutionStarted:
			if err := b.msBuilder.ReplicateChildWorkflowExecutionStartedEvent(event); err != nil {
				return nil, nil, nil, err
			}

		case shared.EventTypeChildWorkflowExecutionCompleted:
			if err := b.msBuilder.ReplicateChildWorkflowExecutionCompletedEvent(event); err != nil {
				return nil, nil, nil, err
			}

		case shared.EventTypeChildWorkflowExecutionFailed:
			if err := b.msBuilder.ReplicateChildWorkflowExecutionFailedEvent(event); err != nil {
				return nil, nil, nil, err
			}

		case shared.EventTypeChildWorkflowExecutionCanceled:
			if err := b.msBuilder.ReplicateChildWorkflowExecutionCanceledEvent(event); err != nil {
				return nil, nil, nil, err
			}

		case shared.EventTypeChildWorkflowExecutionTimedOut:
			if err := b.msBuilder.ReplicateChildWorkflowExecutionTimedOutEvent(event); err != nil {
				return nil, nil, nil, err
			}

		case shared.EventTypeChildWorkflowExecutionTerminated:
			if err := b.msBuilder.ReplicateChildWorkflowExecutionTerminatedEvent(event); err != nil {
				return nil, nil, nil, err
			}

		case shared.EventTypeRequestCancelExternalWorkflowExecutionInitiated:
			// Create a new request ID which is used by transfer queue processor if domain is failed over at this point
			cancelRequestID := uuid.New()
			rci, err := b.msBuilder.ReplicateRequestCancelExternalWorkflowExecutionInitiatedEvent(event, cancelRequestID)
			if err != nil {
				return nil, nil, nil, err
			}

			attributes := event.RequestCancelExternalWorkflowExecutionInitiatedEventAttributes
			targetDomainEntry, err := b.shard.GetDomainCache().GetDomain(attributes.GetDomain())
			if err != nil {
				return nil, nil, nil, err
			}
			b.transferTasks = append(b.transferTasks, b.scheduleCancelExternalWorkflowTransferTask(
				targetDomainEntry.GetInfo().ID,
				attributes.WorkflowExecution.GetWorkflowId(),
				attributes.WorkflowExecution.GetRunId(),
				attributes.GetChildWorkflowOnly(),
				rci.InitiatedID,
			))

		case shared.EventTypeRequestCancelExternalWorkflowExecutionFailed:
			if err := b.msBuilder.ReplicateRequestCancelExternalWorkflowExecutionFailedEvent(event); err != nil {
				return nil, nil, nil, err
			}

		case shared.EventTypeExternalWorkflowExecutionCancelRequested:
			if err := b.msBuilder.ReplicateExternalWorkflowExecutionCancelRequested(event); err != nil {
				return nil, nil, nil, err
			}

		case shared.EventTypeSignalExternalWorkflowExecutionInitiated:
			// Create a new request ID which is used by transfer queue processor if domain is failed over at this point
			signalRequestID := uuid.New()
			si, err := b.msBuilder.ReplicateSignalExternalWorkflowExecutionInitiatedEvent(event, signalRequestID)
			if err != nil {
				return nil, nil, nil, err
			}

			attributes := event.SignalExternalWorkflowExecutionInitiatedEventAttributes
			targetDomainEntry, err := b.shard.GetDomainCache().GetDomain(attributes.GetDomain())
			if err != nil {
				return nil, nil, nil, err
			}
			b.transferTasks = append(b.transferTasks, b.scheduleSignalWorkflowTransferTask(
				targetDomainEntry.GetInfo().ID,
				attributes.WorkflowExecution.GetWorkflowId(),
				attributes.WorkflowExecution.GetRunId(),
				attributes.GetChildWorkflowOnly(),
				si.InitiatedID,
			))

		case shared.EventTypeSignalExternalWorkflowExecutionFailed:
			if err := b.msBuilder.ReplicateSignalExternalWorkflowExecutionFailedEvent(event); err != nil {
				return nil, nil, nil, err
			}

		case shared.EventTypeExternalWorkflowExecutionSignaled:
			if err := b.msBuilder.ReplicateExternalWorkflowExecutionSignaled(event); err != nil {
				return nil, nil, nil, err
			}

		case shared.EventTypeMarkerRecorded:
			// No mutable state action is needed

		case shared.EventTypeWorkflowExecutionSignaled:
			if err := b.msBuilder.ReplicateWorkflowExecutionSignaled(event); err != nil {
				return nil, nil, nil, err
			}

		case shared.EventTypeWorkflowExecutionCancelRequested:
			if err := b.msBuilder.ReplicateWorkflowExecutionCancelRequestedEvent(event); err != nil {
				return nil, nil, nil, err
			}

		case shared.EventTypeWorkflowExecutionCompleted:
			if err := b.msBuilder.ReplicateWorkflowExecutionCompletedEvent(firstEvent.GetEventId(), event); err != nil {
				return nil, nil, nil, err
			}

			err := b.appendTasksForFinishedExecutions(event, domainID, execution.GetWorkflowId())
			if err != nil {
				return nil, nil, nil, err
			}

		case shared.EventTypeWorkflowExecutionFailed:
			if err := b.msBuilder.ReplicateWorkflowExecutionFailedEvent(firstEvent.GetEventId(), event); err != nil {
				return nil, nil, nil, err
			}

			err := b.appendTasksForFinishedExecutions(event, domainID, execution.GetWorkflowId())
			if err != nil {
				return nil, nil, nil, err
			}

		case shared.EventTypeWorkflowExecutionTimedOut:
			if err := b.msBuilder.ReplicateWorkflowExecutionTimedoutEvent(firstEvent.GetEventId(), event); err != nil {
				return nil, nil, nil, err
			}

			err := b.appendTasksForFinishedExecutions(event, domainID, execution.GetWorkflowId())
			if err != nil {
				return nil, nil, nil, err
			}

		case shared.EventTypeWorkflowExecutionCanceled:
			if err := b.msBuilder.ReplicateWorkflowExecutionCanceledEvent(firstEvent.GetEventId(), event); err != nil {
				return nil, nil, nil, err
			}

			err := b.appendTasksForFinishedExecutions(event, domainID, execution.GetWorkflowId())
			if err != nil {
				return nil, nil, nil, err
			}

		case shared.EventTypeWorkflowExecutionTerminated:
			if err := b.msBuilder.ReplicateWorkflowExecutionTerminatedEvent(firstEvent.GetEventId(), event); err != nil {
				return nil, nil, nil, err
			}

			err := b.appendTasksForFinishedExecutions(event, domainID, execution.GetWorkflowId())
			if err != nil {
				return nil, nil, nil, err
			}

		case shared.EventTypeUpsertWorkflowSearchAttributes:
			b.msBuilder.ReplicateUpsertWorkflowSearchAttributesEvent(event)
			b.transferTasks = append(b.transferTasks, b.scheduleUpsertSearchAttributesTask())

		case shared.EventTypeWorkflowExecutionContinuedAsNew:
			if len(newRunHistory) == 0 {
				return nil, nil, nil, errors.NewInternalFailureError(ErrMessageNewRunHistorySizeZero)
			}
			newRunStartedEvent := newRunHistory[0]
			// Create mutable state updates for the new run
			domainEntry, err := b.domainCache.GetDomainByID(domainID)
			if err != nil {
				return nil, nil, nil, err
			}
			if b.msBuilder.GetReplicationState() != nil {
				newRunMutableStateBuilder = newMutableStateBuilderWithReplicationState(
					b.shard,
					b.shard.GetEventsCache(),
					b.logger,
					newRunStartedEvent.GetVersion(),
					domainEntry.GetReplicationPolicy(),
					domainEntry.GetInfo().Name,
				)
			} else if b.msBuilder.GetVersionHistories() != nil {
				// TODO add a configuration to migrate from replication state
				//  to version histories
				newRunMutableStateBuilder = newMutableStateBuilderWithVersionHistories(
					b.shard,
					b.shard.GetEventsCache(),
					b.logger,
					newRunStartedEvent.GetVersion(),
					domainEntry.GetReplicationPolicy(),
					domainEntry.GetInfo().Name,
				)
			} else {
				return nil, nil, nil, errors.NewInternalFailureError("either replication state or version histories should be set")
			}
			newRunStateBuilder := newStateBuilder(b.shard, newRunMutableStateBuilder, b.logger)

			newRunID := event.WorkflowExecutionContinuedAsNewEventAttributes.GetNewExecutionRunId()
			newExecution := shared.WorkflowExecution{
				WorkflowId: execution.WorkflowId,
				RunId:      common.StringPtr(newRunID),
			}
			_, _, _, err = newRunStateBuilder.applyEvents(
				domainID,
				uuid.New(),
				newExecution,
				newRunHistory,
				nil,
				newRunEventStoreVersion,
				0,
			)
			if err != nil {
				return nil, nil, nil, err
			}

			b.newRunTransferTasks = append(b.newRunTransferTasks, newRunStateBuilder.getTransferTasks()...)
			b.newRunTimerTasks = append(b.newRunTimerTasks, newRunStateBuilder.getTimerTasks()...)

			err = b.msBuilder.ReplicateWorkflowExecutionContinuedAsNewEvent(
				firstEvent.GetEventId(),
				domainID,
				event,
			)
			if err != nil {
				return nil, nil, nil, err
			}

			// TODO the continue as new logic (task generation) is broken (including the active / existing code)
			// we should merge all task generation & persistence into one place
			// BTW, the newRunTransferTasks and newRunTimerTasks are not used

			err = b.appendTasksForFinishedExecutions(event, domainID, execution.GetWorkflowId())
			if err != nil {
				return nil, nil, nil, err
			}

		default:
			err := &shared.BadRequestError{Message: "Unknown event type"}
			return nil, nil, nil, err
		}
	}

	b.msBuilder.GetExecutionInfo().SetLastFirstEventID(firstEvent.GetEventId())
	b.msBuilder.GetExecutionInfo().SetNextEventID(lastEvent.GetEventId() + 1)

	b.msBuilder.SetHistoryBuilder(newHistoryBuilderFromEvents(history, b.logger))
	b.msBuilder.AddTransferTasks(b.transferTasks...)
	b.msBuilder.AddTimerTasks(b.timerTasks...)

	return lastEvent, lastDecision, newRunMutableStateBuilder, nil
}

// Transfer tasks

func (b *stateBuilderImpl) scheduleWorkflowStartTransferTask() persistence.Task {
	return &persistence.RecordWorkflowStartedTask{}
}

func (b *stateBuilderImpl) scheduleDecisionTransferTask(
	domainID string,
	tasklist string,
	scheduleID int64,
) persistence.Task {
	return &persistence.DecisionTask{
		DomainID:   domainID,
		TaskList:   tasklist,
		ScheduleID: scheduleID,
	}
}

func (b *stateBuilderImpl) scheduleActivityTransferTask(
	domainID string,
	tasklist string,
	scheduleID int64,
) persistence.Task {
	return &persistence.ActivityTask{
		DomainID:   domainID,
		TaskList:   tasklist,
		ScheduleID: scheduleID,
	}
}

func (b *stateBuilderImpl) scheduleStartChildWorkflowTransferTask(
	domainID string,
	workflowID string,
	initiatedID int64,
) persistence.Task {
	return &persistence.StartChildExecutionTask{
		TargetDomainID:   domainID,
		TargetWorkflowID: workflowID,
		InitiatedID:      initiatedID,
	}
}

func (b *stateBuilderImpl) scheduleCancelExternalWorkflowTransferTask(
	domainID string,
	workflowID string,
	runID string,
	childWorkflowOnly bool,
	initiatedID int64,
) persistence.Task {
	return &persistence.CancelExecutionTask{
		TargetDomainID:          domainID,
		TargetWorkflowID:        workflowID,
		TargetRunID:             runID,
		TargetChildWorkflowOnly: childWorkflowOnly,
		InitiatedID:             initiatedID,
	}
}

func (b *stateBuilderImpl) scheduleSignalWorkflowTransferTask(
	domainID string,
	workflowID string,
	runID string,
	childWorkflowOnly bool,
	initiatedID int64,
) persistence.Task {
	return &persistence.SignalExecutionTask{
		TargetDomainID:          domainID,
		TargetWorkflowID:        workflowID,
		TargetRunID:             runID,
		TargetChildWorkflowOnly: childWorkflowOnly,
		InitiatedID:             initiatedID,
	}
}

func (b *stateBuilderImpl) scheduleUpsertSearchAttributesTask() persistence.Task {
	return &persistence.UpsertWorkflowSearchAttributesTask{}
}

func (b *stateBuilderImpl) scheduleDeleteHistoryTransferTask() persistence.Task {
	return &persistence.CloseExecutionTask{}
}

// Timer tasks

func (b *stateBuilderImpl) scheduleDecisionTimerTask(
	event *shared.HistoryEvent,
	scheduleID int64,
	attempt int64,
	timeoutSecond int32,
) persistence.Task {
	return b.getTimerBuilder(event).AddStartToCloseDecisionTimoutTask(scheduleID, attempt, timeoutSecond)
}

func (b *stateBuilderImpl) scheduleUserTimerTask(
	event *shared.HistoryEvent,
	ti *persistence.TimerInfo,
	msBuilder mutableState,
) persistence.Task {
	timerBuilder := b.getTimerBuilder(event)
	timerBuilder.AddUserTimer(ti, msBuilder)
	return timerBuilder.GetUserTimerTaskIfNeeded(msBuilder)
}

func (b *stateBuilderImpl) refreshUserTimerTask(
	event *shared.HistoryEvent,
	msBuilder mutableState,
) persistence.Task {
	timerBuilder := b.getTimerBuilder(event)
	timerBuilder.loadUserTimers(msBuilder)
	return timerBuilder.GetUserTimerTaskIfNeeded(msBuilder)
}

func (b *stateBuilderImpl) scheduleActivityTimerTask(
	event *shared.HistoryEvent,
	msBuilder mutableState,
) persistence.Task {
	return b.getTimerBuilder(event).GetActivityTimerTaskIfNeeded(msBuilder)
}

func (b *stateBuilderImpl) scheduleWorkflowTimerTask(
	event *shared.HistoryEvent,
	msBuilder mutableState,
) []persistence.Task {
	timerTasks := []persistence.Task{}
	now := time.Unix(0, event.GetTimestamp())

	workflowTimeout := now.Add(time.Duration(msBuilder.GetExecutionInfo().WorkflowTimeout) * time.Second)

	startWorkflowAttribute := event.GetWorkflowExecutionStartedEventAttributes()
	firstDecisionTaskBackoffDuration := time.Duration(startWorkflowAttribute.GetFirstDecisionTaskBackoffSeconds()) * time.Second
	if firstDecisionTaskBackoffDuration != 0 {
		workflowTimeout = workflowTimeout.Add(firstDecisionTaskBackoffDuration)
		timeoutType := persistence.WorkflowBackoffTimeoutTypeRetry
		if startWorkflowAttribute.GetInitiator().Equals(shared.ContinueAsNewInitiatorCronSchedule) {
			timeoutType = persistence.WorkflowBackoffTimeoutTypeCron
		}
		timerTasks = append(timerTasks, &persistence.WorkflowBackoffTimerTask{
			VisibilityTimestamp: now.Add(firstDecisionTaskBackoffDuration),
			TimeoutType:         timeoutType,
		})
	}

	timerTasks = append(timerTasks, &persistence.WorkflowTimeoutTask{VisibilityTimestamp: workflowTimeout})
	return timerTasks
}

func (b *stateBuilderImpl) scheduleDeleteHistoryTimerTask(
	event *shared.HistoryEvent,
	domainID string,
	workflowID string,
) (persistence.Task, error) {
	var retentionInDays int32
	domainEntry, err := b.shard.GetDomainCache().GetDomainByID(domainID)
	if err != nil {
		if _, ok := err.(*shared.EntityNotExistsError); !ok {
			return nil, err
		}
	} else {
		retentionInDays = domainEntry.GetRetentionDays(workflowID)
	}
	return b.getTimerBuilder(event).createDeleteHistoryEventTimerTask(time.Duration(retentionInDays) * time.Hour * 24), nil
}

func (b *stateBuilderImpl) appendTasksForFinishedExecutions(
	event *shared.HistoryEvent,
	domainID string,
	workflowID string,
) error {
	b.transferTasks = append(b.transferTasks, b.scheduleDeleteHistoryTransferTask())
	timerTask, err := b.scheduleDeleteHistoryTimerTask(event, domainID, workflowID)
	if err != nil {
		return err
	}
	b.timerTasks = append(b.timerTasks, timerTask)
	return nil
}

func (b *stateBuilderImpl) getTaskList(
	msBuilder mutableState,
) string {
	// on the standby side, sticky tasklist is meaningless, so always use the normal tasklist
	return msBuilder.GetExecutionInfo().TaskList
}

func (b *stateBuilderImpl) getTimerBuilder(
	event *shared.HistoryEvent,
) *timerBuilder {
	timeSource := clock.NewEventTimeSource()
	now := time.Unix(0, event.GetTimestamp())
	timeSource.Update(now)

<<<<<<< HEAD
	return newTimerBuilder(timeSource)
}

func (b *stateBuilderImpl) appendTasksForFinishedExecutions(event *shared.HistoryEvent, domainID, workflowID string) error {
	b.transferTasks = append(b.transferTasks, b.scheduleDeleteHistoryTransferTask())
	timerTask, err := b.scheduleDeleteHistoryTimerTask(event, domainID, workflowID)
	if err != nil {
		return err
	}
	b.timerTasks = append(b.timerTasks, timerTask)
	return nil
=======
	return newTimerBuilder(b.logger, timeSource)
>>>>>>> 336e32ce
}<|MERGE_RESOLUTION|>--- conflicted
+++ resolved
@@ -817,19 +817,5 @@
 	now := time.Unix(0, event.GetTimestamp())
 	timeSource.Update(now)
 
-<<<<<<< HEAD
 	return newTimerBuilder(timeSource)
-}
-
-func (b *stateBuilderImpl) appendTasksForFinishedExecutions(event *shared.HistoryEvent, domainID, workflowID string) error {
-	b.transferTasks = append(b.transferTasks, b.scheduleDeleteHistoryTransferTask())
-	timerTask, err := b.scheduleDeleteHistoryTimerTask(event, domainID, workflowID)
-	if err != nil {
-		return err
-	}
-	b.timerTasks = append(b.timerTasks, timerTask)
-	return nil
-=======
-	return newTimerBuilder(b.logger, timeSource)
->>>>>>> 336e32ce
 }