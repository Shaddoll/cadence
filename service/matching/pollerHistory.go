// Copyright (c) 2017 Uber Technologies, Inc.
//
// Permission is hereby granted, free of charge, to any person obtaining a copy
// of this software and associated documentation files (the "Software"), to deal
// in the Software without restriction, including without limitation the rights
// to use, copy, modify, merge, publish, distribute, sublicense, and/or sell
// copies of the Software, and to permit persons to whom the Software is
// furnished to do so, subject to the following conditions:
//
// The above copyright notice and this permission notice shall be included in
// all copies or substantial portions of the Software.
//
// THE SOFTWARE IS PROVIDED "AS IS", WITHOUT WARRANTY OF ANY KIND, EXPRESS OR
// IMPLIED, INCLUDING BUT NOT LIMITED TO THE WARRANTIES OF MERCHANTABILITY,
// FITNESS FOR A PARTICULAR PURPOSE AND NONINFRINGEMENT. IN NO EVENT SHALL THE
// AUTHORS OR COPYRIGHT HOLDERS BE LIABLE FOR ANY CLAIM, DAMAGES OR OTHER
// LIABILITY, WHETHER IN AN ACTION OF CONTRACT, TORT OR OTHERWISE, ARISING FROM,
// OUT OF OR IN CONNECTION WITH THE SOFTWARE OR THE USE OR OTHER DEALINGS IN
// THE SOFTWARE.

package matching

import (
	"sort"
	"time"

	"github.com/uber/cadence/common"
	"github.com/uber/cadence/common/cache"
	"github.com/uber/cadence/common/types"
)

const (
	pollerHistoryInitSize    = 0
	pollerHistoryInitMaxSize = 5000
	pollerHistoryTTL         = 5 * time.Minute
)

type (
	pollerIdentity string

	pollerInfo struct {
		ratePerSecond  *float64
		isolationGroup string
	}
)

type pollerHistory struct {
	// poller ID -> pollerInfo
	// pollers map[pollerID]pollerInfo
	history cache.Cache

	// OnHistoryUpdatedFunc is a function called when the poller history was updated
	onHistoryUpdatedFunc HistoryUpdatedFunc
}

// HistoryUpdatedFunc is a type for notifying applications when the poller history was updated
type HistoryUpdatedFunc func()

func newPollerHistory(historyUpdatedFunc HistoryUpdatedFunc) *pollerHistory {
	opts := &cache.Options{
		InitialCapacity: pollerHistoryInitSize,
		TTL:             pollerHistoryTTL,
		Pin:             false,
		MaxCount:        pollerHistoryInitMaxSize,
	}

	return &pollerHistory{
		history:              cache.New(opts),
		onHistoryUpdatedFunc: historyUpdatedFunc,
	}
}

func (pollers *pollerHistory) updatePollerInfo(id pollerIdentity, info pollerInfo) {
	pollers.history.Put(id, &info)
	if pollers.onHistoryUpdatedFunc != nil {
		pollers.onHistoryUpdatedFunc()
	}
}

func (pollers *pollerHistory) getPollerInfo(earliestAccessTime time.Time) []*types.PollerInfo {
	var result []*types.PollerInfo

	ite := pollers.history.Iterator()
	defer ite.Close()
	for ite.HasNext() {
		entry := ite.Next()
		key := entry.Key().(pollerIdentity)
		value := entry.Value().(*pollerInfo)
		// TODO add IP, T1396795
		lastAccessTime := entry.CreateTime()
		if earliestAccessTime.Before(lastAccessTime) {
			rps := _defaultTaskDispatchRPS
			if value.ratePerSecond != nil {
				rps = *value.ratePerSecond
			}
			result = append(result, &types.PollerInfo{
				Identity:       string(key),
				LastAccessTime: common.Int64Ptr(lastAccessTime.UnixNano()),
				RatePerSecond:  rps,
			})
		}
	}

	return result
}

func (pollers *pollerHistory) getPollerIsolationGroups(earliestAccessTime time.Time) []string {
	groupSet := make(map[string]struct{})
	ite := pollers.history.Iterator()
	defer ite.Close()
	for ite.HasNext() {
		entry := ite.Next()
		value := entry.Value().(*pollerInfo)
		lastAccessTime := entry.CreateTime()
		if earliestAccessTime.Before(lastAccessTime) {
			if value.isolationGroup != "" {
				groupSet[value.isolationGroup] = struct{}{}
			}
		}
	}
<<<<<<< HEAD
	var result []string
=======
	result := make([]string, 0, len(groupSet))
>>>>>>> ef0875d8
	for k := range groupSet {
		result = append(result, k)
	}
	sort.Strings(result)
	return result
}<|MERGE_RESOLUTION|>--- conflicted
+++ resolved
@@ -118,11 +118,7 @@
 			}
 		}
 	}
-<<<<<<< HEAD
-	var result []string
-=======
 	result := make([]string, 0, len(groupSet))
->>>>>>> ef0875d8
 	for k := range groupSet {
 		result = append(result, k)
 	}
