// Copyright (c) 2017 Uber Technologies, Inc.
//
// Permission is hereby granted, free of charge, to any person obtaining a copy
// of this software and associated documentation files (the "Software"), to deal
// in the Software without restriction, including without limitation the rights
// to use, copy, modify, merge, publish, distribute, sublicense, and/or sell
// copies of the Software, and to permit persons to whom the Software is
// furnished to do so, subject to the following conditions:
//
// The above copyright notice and this permission notice shall be included in
// all copies or substantial portions of the Software.
//
// THE SOFTWARE IS PROVIDED "AS IS", WITHOUT WARRANTY OF ANY KIND, EXPRESS OR
// IMPLIED, INCLUDING BUT NOT LIMITED TO THE WARRANTIES OF MERCHANTABILITY,
// FITNESS FOR A PARTICULAR PURPOSE AND NONINFRINGEMENT. IN NO EVENT SHALL THE
// AUTHORS OR COPYRIGHT HOLDERS BE LIABLE FOR ANY CLAIM, DAMAGES OR OTHER
// LIABILITY, WHETHER IN AN ACTION OF CONTRACT, TORT OR OTHERWISE, ARISING FROM,
// OUT OF OR IN CONNECTION WITH THE SOFTWARE OR THE USE OR OTHER DEALINGS IN
// THE SOFTWARE.

package persistencetests

import (
	"encoding/json"
	"fmt"
	"math"
	"math/rand"
	"os"
	"sync"
	"sync/atomic"
	"testing"
	"time"

	"github.com/pborman/uuid"
	log "github.com/sirupsen/logrus"
	"github.com/stretchr/testify/require"
	gen "github.com/uber/cadence/.gen/go/shared"
	"github.com/uber/cadence/common"
	"github.com/uber/cadence/common/cluster"
	p "github.com/uber/cadence/common/persistence"
)

type (
	// ExecutionManagerSuite contains matching persistence tests
	ExecutionManagerSuite struct {
		TestBase
		// override suite.Suite.Assertions with require.Assertions; this means that s.NotNil(nil) will stop the test,
		// not merely log an error
		*require.Assertions
	}
)

// SetupSuite implementation
func (s *ExecutionManagerSuite) SetupSuite() {
	if testing.Verbose() {
		log.SetOutput(os.Stdout)
	}
}

// TearDownSuite implementation
func (s *ExecutionManagerSuite) TearDownSuite() {
	s.TearDownWorkflowStore()
}

// SetupTest implementation
func (s *ExecutionManagerSuite) SetupTest() {
	// Have to define our overridden assertions in the test setup. If we did it earlier, s.T() will return nil
	s.Assertions = require.New(s.T())
	s.ClearTasks()
}

// TestCreateWorkflowExecutionStateCloseStatus test
func (s *ExecutionManagerSuite) TestCreateWorkflowExecutionStateCloseStatus() {
	domainID := uuid.New()
	invalidCloseStatuses := []int{
		p.WorkflowCloseStatusCompleted,
		p.WorkflowCloseStatusFailed,
		p.WorkflowCloseStatusCanceled,
		p.WorkflowCloseStatusTerminated,
		p.WorkflowCloseStatusContinuedAsNew,
		p.WorkflowCloseStatusTimedOut,
	}
	tasklist := "some random tasklist"
	workflowType := "some random workflow type"
	workflowTimeout := int32(10)
	decisionTimeout := int32(14)
	lastProcessedEventID := int64(0)
	nextEventID := int64(3)

	req := &p.CreateWorkflowExecutionRequest{
		NewWorkflowSnapshot: p.WorkflowSnapshot{
			ExecutionInfo: &p.WorkflowExecutionInfo{
				CreateRequestID:      uuid.New(),
				DomainID:             domainID,
				TaskList:             tasklist,
				WorkflowTypeName:     workflowType,
				WorkflowTimeout:      workflowTimeout,
				DecisionTimeoutValue: decisionTimeout,
				LastFirstEventID:     common.FirstEventID,
				NextEventID:          nextEventID,
				LastProcessedEvent:   lastProcessedEventID,
			},
			ExecutionStats: &p.ExecutionStats{},
		},
		RangeID: s.ShardInfo.RangeID,
		Mode:    p.CreateWorkflowModeBrandNew,
	}

	workflowExecutionStatusCreated := gen.WorkflowExecution{
		WorkflowId: common.StringPtr("create-workflow-test-state-created"),
		RunId:      common.StringPtr(uuid.New()),
	}
	req.NewWorkflowSnapshot.ExecutionInfo.WorkflowID = workflowExecutionStatusCreated.GetWorkflowId()
	req.NewWorkflowSnapshot.ExecutionInfo.RunID = workflowExecutionStatusCreated.GetRunId()
	req.NewWorkflowSnapshot.ExecutionInfo.State = p.WorkflowStateCreated
	for _, invalidCloseStatus := range invalidCloseStatuses {
		req.NewWorkflowSnapshot.ExecutionInfo.CloseStatus = invalidCloseStatus
		_, err := s.ExecutionManager.CreateWorkflowExecution(req)
		s.IsType(&gen.InternalServiceError{}, err)
	}
	req.NewWorkflowSnapshot.ExecutionInfo.CloseStatus = p.WorkflowCloseStatusNone
	_, err := s.ExecutionManager.CreateWorkflowExecution(req)
	s.Nil(err)
	info, err := s.GetWorkflowExecutionInfo(domainID, workflowExecutionStatusCreated)
	s.Nil(err)
	s.Equal(p.WorkflowStateCreated, info.ExecutionInfo.State)
	s.Equal(p.WorkflowCloseStatusNone, info.ExecutionInfo.CloseStatus)

	workflowExecutionStatusRunning := gen.WorkflowExecution{
		WorkflowId: common.StringPtr("create-workflow-test-state-running"),
		RunId:      common.StringPtr(uuid.New()),
	}
	req.NewWorkflowSnapshot.ExecutionInfo.WorkflowID = workflowExecutionStatusRunning.GetWorkflowId()
	req.NewWorkflowSnapshot.ExecutionInfo.RunID = workflowExecutionStatusRunning.GetRunId()
	req.NewWorkflowSnapshot.ExecutionInfo.State = p.WorkflowStateRunning
	for _, invalidCloseStatus := range invalidCloseStatuses {
		req.NewWorkflowSnapshot.ExecutionInfo.CloseStatus = invalidCloseStatus
		_, err := s.ExecutionManager.CreateWorkflowExecution(req)
		s.IsType(&gen.InternalServiceError{}, err)
	}
	req.NewWorkflowSnapshot.ExecutionInfo.CloseStatus = p.WorkflowCloseStatusNone
	_, err = s.ExecutionManager.CreateWorkflowExecution(req)
	s.Nil(err)
	info, err = s.GetWorkflowExecutionInfo(domainID, workflowExecutionStatusRunning)
	s.Nil(err)
	s.Equal(p.WorkflowStateRunning, info.ExecutionInfo.State)
	s.Equal(p.WorkflowCloseStatusNone, info.ExecutionInfo.CloseStatus)

	workflowExecutionStatusCompleted := gen.WorkflowExecution{
		WorkflowId: common.StringPtr("create-workflow-test-state-completed"),
		RunId:      common.StringPtr(uuid.New()),
	}
	req.NewWorkflowSnapshot.ExecutionInfo.WorkflowID = workflowExecutionStatusCompleted.GetWorkflowId()
	req.NewWorkflowSnapshot.ExecutionInfo.RunID = workflowExecutionStatusCompleted.GetRunId()
	req.NewWorkflowSnapshot.ExecutionInfo.State = p.WorkflowStateCompleted
	for _, invalidCloseStatus := range invalidCloseStatuses {
		req.NewWorkflowSnapshot.ExecutionInfo.CloseStatus = invalidCloseStatus
		_, err := s.ExecutionManager.CreateWorkflowExecution(req)
		s.IsType(&gen.InternalServiceError{}, err)
	}
	req.NewWorkflowSnapshot.ExecutionInfo.CloseStatus = p.WorkflowCloseStatusNone
	_, err = s.ExecutionManager.CreateWorkflowExecution(req)
	s.IsType(&gen.InternalServiceError{}, err)

	// for zombie workflow creation, we must use existing workflow ID which got created
	// since we do not allow creation of zombie workflow without current record
	workflowExecutionStatusZombie := gen.WorkflowExecution{
		WorkflowId: workflowExecutionStatusRunning.WorkflowId,
		RunId:      common.StringPtr(uuid.New()),
	}
	req.Mode = p.CreateWorkflowModeZombie
	req.NewWorkflowSnapshot.ExecutionInfo.WorkflowID = workflowExecutionStatusZombie.GetWorkflowId()
	req.NewWorkflowSnapshot.ExecutionInfo.RunID = workflowExecutionStatusZombie.GetRunId()
	req.NewWorkflowSnapshot.ExecutionInfo.State = p.WorkflowStateZombie
	for _, invalidCloseStatus := range invalidCloseStatuses {
		req.NewWorkflowSnapshot.ExecutionInfo.CloseStatus = invalidCloseStatus
		_, err := s.ExecutionManager.CreateWorkflowExecution(req)
		s.IsType(&gen.InternalServiceError{}, err)
	}
	req.NewWorkflowSnapshot.ExecutionInfo.CloseStatus = p.WorkflowCloseStatusNone
	_, err = s.ExecutionManager.CreateWorkflowExecution(req)
	s.Nil(err)
	info, err = s.GetWorkflowExecutionInfo(domainID, workflowExecutionStatusZombie)
	s.Nil(err)
	s.Equal(p.WorkflowStateZombie, info.ExecutionInfo.State)
	s.Equal(p.WorkflowCloseStatusNone, info.ExecutionInfo.CloseStatus)
}

// TestCreateWorkflowExecutionWithZombieState test
func (s *ExecutionManagerSuite) TestCreateWorkflowExecutionWithZombieState() {
	domainID := uuid.New()
	workflowID := "create-workflow-test-with-zombie-state"
	workflowExecutionZombie1 := gen.WorkflowExecution{
		WorkflowId: common.StringPtr(workflowID),
		RunId:      common.StringPtr(uuid.New()),
	}
	tasklist := "some random tasklist"
	workflowType := "some random workflow type"
	workflowTimeout := int32(10)
	decisionTimeout := int32(14)
	lastProcessedEventID := int64(0)
	nextEventID := int64(3)

	req := &p.CreateWorkflowExecutionRequest{
		NewWorkflowSnapshot: p.WorkflowSnapshot{
			ExecutionInfo: &p.WorkflowExecutionInfo{
				CreateRequestID:      uuid.New(),
				DomainID:             domainID,
				WorkflowID:           workflowID,
				RunID:                workflowExecutionZombie1.GetRunId(),
				TaskList:             tasklist,
				WorkflowTypeName:     workflowType,
				WorkflowTimeout:      workflowTimeout,
				DecisionTimeoutValue: decisionTimeout,
				NextEventID:          nextEventID,
				LastProcessedEvent:   lastProcessedEventID,
				State:                p.WorkflowStateZombie,
				CloseStatus:          p.WorkflowCloseStatusNone,
			},
			ExecutionStats: &p.ExecutionStats{},
		},
		RangeID: s.ShardInfo.RangeID,
		Mode:    p.CreateWorkflowModeZombie,
	}
	_, err := s.ExecutionManager.CreateWorkflowExecution(req)
	s.Nil(err) // allow creating a zombie workflow if no current running workflow
	_, err = s.GetCurrentWorkflowRunID(domainID, workflowID)
	s.IsType(&gen.EntityNotExistsError{}, err) // no current workflow

	workflowExecutionRunning := gen.WorkflowExecution{
		WorkflowId: common.StringPtr(workflowID),
		RunId:      common.StringPtr(uuid.New()),
	}
	req.NewWorkflowSnapshot.ExecutionInfo.RunID = workflowExecutionRunning.GetRunId()
	req.Mode = p.CreateWorkflowModeBrandNew
	req.NewWorkflowSnapshot.ExecutionInfo.State = p.WorkflowStateRunning
	req.NewWorkflowSnapshot.ExecutionInfo.CloseStatus = p.WorkflowCloseStatusNone
	_, err = s.ExecutionManager.CreateWorkflowExecution(req)
	s.Nil(err)
	currentRunID, err := s.GetCurrentWorkflowRunID(domainID, workflowID)
	s.Nil(err)
	s.Equal(workflowExecutionRunning.GetRunId(), currentRunID)

	workflowExecutionZombie := gen.WorkflowExecution{
		WorkflowId: common.StringPtr(workflowID),
		RunId:      common.StringPtr(uuid.New()),
	}
	req.NewWorkflowSnapshot.ExecutionInfo.RunID = workflowExecutionZombie.GetRunId()
	req.Mode = p.CreateWorkflowModeZombie
	req.NewWorkflowSnapshot.ExecutionInfo.State = p.WorkflowStateZombie
	req.NewWorkflowSnapshot.ExecutionInfo.CloseStatus = p.WorkflowCloseStatusNone
	_, err = s.ExecutionManager.CreateWorkflowExecution(req)
	s.Nil(err)
	// current run ID is still the prev running run ID
	currentRunID, err = s.GetCurrentWorkflowRunID(domainID, workflowExecutionRunning.GetWorkflowId())
	s.Nil(err)
	s.Equal(workflowExecutionRunning.GetRunId(), currentRunID)
	info, err := s.GetWorkflowExecutionInfo(domainID, workflowExecutionZombie)
	s.Nil(err)
	s.Equal(p.WorkflowStateZombie, info.ExecutionInfo.State)
	s.Equal(p.WorkflowCloseStatusNone, info.ExecutionInfo.CloseStatus)
}

// TestUpdateWorkflowExecutionStateCloseStatus test
func (s *ExecutionManagerSuite) TestUpdateWorkflowExecutionStateCloseStatus() {
	domainID := uuid.New()
	workflowExecution := gen.WorkflowExecution{
		WorkflowId: common.StringPtr("update-workflow-test-state"),
		RunId:      common.StringPtr(uuid.New()),
	}
	closeStatuses := []int{
		p.WorkflowCloseStatusCompleted,
		p.WorkflowCloseStatusFailed,
		p.WorkflowCloseStatusCanceled,
		p.WorkflowCloseStatusTerminated,
		p.WorkflowCloseStatusContinuedAsNew,
		p.WorkflowCloseStatusTimedOut,
	}
	tasklist := "some random tasklist"
	workflowType := "some random workflow type"
	workflowTimeout := int32(10)
	decisionTimeout := int32(14)
	lastProcessedEventID := int64(0)
	nextEventID := int64(3)

	req := &p.CreateWorkflowExecutionRequest{
		NewWorkflowSnapshot: p.WorkflowSnapshot{
			ExecutionInfo: &p.WorkflowExecutionInfo{
				CreateRequestID:      uuid.New(),
				DomainID:             domainID,
				WorkflowID:           workflowExecution.GetWorkflowId(),
				RunID:                workflowExecution.GetRunId(),
				TaskList:             tasklist,
				WorkflowTypeName:     workflowType,
				WorkflowTimeout:      workflowTimeout,
				DecisionTimeoutValue: decisionTimeout,
				LastFirstEventID:     common.FirstEventID,
				NextEventID:          nextEventID,
				LastProcessedEvent:   lastProcessedEventID,
			},
			ExecutionStats: &p.ExecutionStats{},
		},
		RangeID: s.ShardInfo.RangeID,
		Mode:    p.CreateWorkflowModeBrandNew,
	}

	req.NewWorkflowSnapshot.ExecutionInfo.State = p.WorkflowStateCreated
	req.NewWorkflowSnapshot.ExecutionInfo.CloseStatus = p.WorkflowCloseStatusNone
	_, err := s.ExecutionManager.CreateWorkflowExecution(req)
	s.Nil(err)
	info, err := s.GetWorkflowExecutionInfo(domainID, workflowExecution)
	s.Nil(err)
	s.Equal(p.WorkflowStateCreated, info.ExecutionInfo.State)
	s.Equal(p.WorkflowCloseStatusNone, info.ExecutionInfo.CloseStatus)

	updatedInfo := copyWorkflowExecutionInfo(info.ExecutionInfo)
	updatedStats := copyExecutionStats(info.ExecutionStats)
	updatedInfo.State = p.WorkflowStateRunning
	updatedInfo.CloseStatus = p.WorkflowCloseStatusNone
	_, err = s.ExecutionManager.UpdateWorkflowExecution(&p.UpdateWorkflowExecutionRequest{
		UpdateWorkflowMutation: p.WorkflowMutation{
			ExecutionInfo:  updatedInfo,
			ExecutionStats: updatedStats,
			Condition:      nextEventID,
		},
		RangeID: s.ShardInfo.RangeID,
		Mode:    p.UpdateWorkflowModeUpdateCurrent,
	})
	s.NoError(err)
	info, err = s.GetWorkflowExecutionInfo(domainID, workflowExecution)
	s.Nil(err)
	s.Equal(p.WorkflowStateRunning, info.ExecutionInfo.State)
	s.Equal(p.WorkflowCloseStatusNone, info.ExecutionInfo.CloseStatus)

	updatedInfo = copyWorkflowExecutionInfo(info.ExecutionInfo)
	updatedStats = copyExecutionStats(info.ExecutionStats)
	updatedInfo.State = p.WorkflowStateRunning
	for _, closeStatus := range closeStatuses {
		updatedInfo.CloseStatus = closeStatus
		_, err = s.ExecutionManager.UpdateWorkflowExecution(&p.UpdateWorkflowExecutionRequest{
			UpdateWorkflowMutation: p.WorkflowMutation{
				ExecutionInfo:  updatedInfo,
				ExecutionStats: updatedStats,
				Condition:      nextEventID,
			},
			RangeID: s.ShardInfo.RangeID,
			Mode:    p.UpdateWorkflowModeUpdateCurrent,
		})
		s.IsType(&gen.InternalServiceError{}, err)
	}

	updatedInfo = copyWorkflowExecutionInfo(info.ExecutionInfo)
	updatedStats = copyExecutionStats(info.ExecutionStats)
	updatedInfo.State = p.WorkflowStateCompleted
	updatedInfo.CloseStatus = p.WorkflowCloseStatusNone
	_, err = s.ExecutionManager.UpdateWorkflowExecution(&p.UpdateWorkflowExecutionRequest{
		UpdateWorkflowMutation: p.WorkflowMutation{
			ExecutionInfo:  updatedInfo,
			ExecutionStats: updatedStats,
			Condition:      nextEventID,
		},
		RangeID: s.ShardInfo.RangeID,
		Mode:    p.UpdateWorkflowModeUpdateCurrent,
	})
	s.IsType(&gen.InternalServiceError{}, err)

	for _, closeStatus := range closeStatuses {
		updatedInfo.CloseStatus = closeStatus
		_, err = s.ExecutionManager.UpdateWorkflowExecution(&p.UpdateWorkflowExecutionRequest{
			UpdateWorkflowMutation: p.WorkflowMutation{
				ExecutionInfo:  updatedInfo,
				ExecutionStats: updatedStats,
				Condition:      nextEventID,
			},
			RangeID: s.ShardInfo.RangeID,
			Mode:    p.UpdateWorkflowModeUpdateCurrent,
		})
		s.Nil(err)
		info, err = s.GetWorkflowExecutionInfo(domainID, workflowExecution)
		s.Nil(err)
		s.Equal(p.WorkflowStateCompleted, info.ExecutionInfo.State)
		s.Equal(closeStatus, info.ExecutionInfo.CloseStatus)
	}

	// create a new workflow with same domain ID & workflow ID
	// to enable update workflow with zombie status
	workflowExecutionRunning := gen.WorkflowExecution{
		WorkflowId: workflowExecution.WorkflowId,
		RunId:      common.StringPtr(uuid.New()),
	}
	req.NewWorkflowSnapshot.ExecutionInfo.WorkflowID = workflowExecutionRunning.GetWorkflowId()
	req.NewWorkflowSnapshot.ExecutionInfo.RunID = workflowExecutionRunning.GetRunId()
	req.Mode = p.CreateWorkflowModeWorkflowIDReuse
	req.PreviousRunID = workflowExecution.GetRunId()
	req.PreviousLastWriteVersion = common.EmptyVersion
	req.NewWorkflowSnapshot.ExecutionInfo.State = p.WorkflowStateRunning
	req.NewWorkflowSnapshot.ExecutionInfo.CloseStatus = p.WorkflowCloseStatusNone
	_, err = s.ExecutionManager.CreateWorkflowExecution(req)
	s.Nil(err)

	updatedInfo = copyWorkflowExecutionInfo(info.ExecutionInfo)
	updatedStats = copyExecutionStats(info.ExecutionStats)
	updatedInfo.State = p.WorkflowStateZombie
	updatedInfo.CloseStatus = p.WorkflowCloseStatusNone
	_, err = s.ExecutionManager.UpdateWorkflowExecution(&p.UpdateWorkflowExecutionRequest{
		UpdateWorkflowMutation: p.WorkflowMutation{
			ExecutionInfo:  updatedInfo,
			ExecutionStats: updatedStats,
			Condition:      nextEventID,
		},
		RangeID: s.ShardInfo.RangeID,
		Mode:    p.UpdateWorkflowModeBypassCurrent,
	})
	s.NoError(err)
	info, err = s.GetWorkflowExecutionInfo(domainID, workflowExecution)
	s.Nil(err)
	s.Equal(p.WorkflowStateZombie, info.ExecutionInfo.State)
	s.Equal(p.WorkflowCloseStatusNone, info.ExecutionInfo.CloseStatus)

	updatedInfo = copyWorkflowExecutionInfo(info.ExecutionInfo)
	updatedStats = copyExecutionStats(info.ExecutionStats)
	updatedInfo.State = p.WorkflowStateZombie
	for _, closeStatus := range closeStatuses {
		updatedInfo.CloseStatus = closeStatus
		_, err = s.ExecutionManager.UpdateWorkflowExecution(&p.UpdateWorkflowExecutionRequest{
			UpdateWorkflowMutation: p.WorkflowMutation{
				ExecutionInfo:  updatedInfo,
				ExecutionStats: updatedStats,
				Condition:      nextEventID,
			},
			RangeID: s.ShardInfo.RangeID,
			Mode:    p.UpdateWorkflowModeBypassCurrent,
		})
		s.IsType(&gen.InternalServiceError{}, err)
	}
}

// TestUpdateWorkflowExecutionWithZombieState test
func (s *ExecutionManagerSuite) TestUpdateWorkflowExecutionWithZombieState() {
	domainID := uuid.New()
	workflowID := "create-workflow-test-with-zombie-state"
	workflowExecution := gen.WorkflowExecution{
		WorkflowId: common.StringPtr(workflowID),
		RunId:      common.StringPtr(uuid.New()),
	}
	tasklist := "some random tasklist"
	workflowType := "some random workflow type"
	workflowTimeout := int32(10)
	decisionTimeout := int32(14)
	lastProcessedEventID := int64(0)
	nextEventID := int64(3)

	// create and update a workflow to make it completed
	req := &p.CreateWorkflowExecutionRequest{
		NewWorkflowSnapshot: p.WorkflowSnapshot{
			ExecutionInfo: &p.WorkflowExecutionInfo{
				CreateRequestID:      uuid.New(),
				DomainID:             domainID,
				WorkflowID:           workflowExecution.GetWorkflowId(),
				RunID:                workflowExecution.GetRunId(),
				TaskList:             tasklist,
				WorkflowTypeName:     workflowType,
				WorkflowTimeout:      workflowTimeout,
				DecisionTimeoutValue: decisionTimeout,
				NextEventID:          nextEventID,
				LastProcessedEvent:   lastProcessedEventID,
				State:                p.WorkflowStateRunning,
				CloseStatus:          p.WorkflowCloseStatusNone,
			},
			ExecutionStats: &p.ExecutionStats{},
		},
		RangeID: s.ShardInfo.RangeID,
		Mode:    p.CreateWorkflowModeBrandNew,
	}
	_, err := s.ExecutionManager.CreateWorkflowExecution(req)
	s.Nil(err)
	currentRunID, err := s.GetCurrentWorkflowRunID(domainID, workflowID)
	s.Nil(err)
	s.Equal(workflowExecution.GetRunId(), currentRunID)

	info, err := s.GetWorkflowExecutionInfo(domainID, workflowExecution)
	s.Nil(err)

	// try to turn current workflow into zombie state, this should end with an error
	updatedInfo := copyWorkflowExecutionInfo(info.ExecutionInfo)
	updateStats := copyExecutionStats(info.ExecutionStats)
	updatedInfo.State = p.WorkflowStateZombie
	updatedInfo.CloseStatus = p.WorkflowCloseStatusNone
	_, err = s.ExecutionManager.UpdateWorkflowExecution(&p.UpdateWorkflowExecutionRequest{
		UpdateWorkflowMutation: p.WorkflowMutation{
			ExecutionInfo:  updatedInfo,
			ExecutionStats: updateStats,
			Condition:      nextEventID,
		},
		RangeID: s.ShardInfo.RangeID,
		Mode:    p.UpdateWorkflowModeBypassCurrent,
	})
	s.NotNil(err)

	updatedInfo = copyWorkflowExecutionInfo(info.ExecutionInfo)
	updateStats = copyExecutionStats(info.ExecutionStats)
	updatedInfo.State = p.WorkflowStateCompleted
	updatedInfo.CloseStatus = p.WorkflowCloseStatusCompleted
	_, err = s.ExecutionManager.UpdateWorkflowExecution(&p.UpdateWorkflowExecutionRequest{
		UpdateWorkflowMutation: p.WorkflowMutation{
			ExecutionInfo:  updatedInfo,
			ExecutionStats: updateStats,
			Condition:      nextEventID,
		},
		RangeID: s.ShardInfo.RangeID,
		Mode:    p.UpdateWorkflowModeUpdateCurrent,
	})
	s.NoError(err)

	// create a new workflow with same domain ID & workflow ID
	workflowExecutionRunning := gen.WorkflowExecution{
		WorkflowId: common.StringPtr(workflowID),
		RunId:      common.StringPtr(uuid.New()),
	}
	req.NewWorkflowSnapshot.ExecutionInfo.WorkflowID = workflowExecutionRunning.GetWorkflowId()
	req.NewWorkflowSnapshot.ExecutionInfo.RunID = workflowExecutionRunning.GetRunId()
	req.Mode = p.CreateWorkflowModeWorkflowIDReuse
	req.PreviousRunID = workflowExecution.GetRunId()
	req.PreviousLastWriteVersion = common.EmptyVersion
	req.NewWorkflowSnapshot.ExecutionInfo.State = p.WorkflowStateRunning
	req.NewWorkflowSnapshot.ExecutionInfo.CloseStatus = p.WorkflowCloseStatusNone
	_, err = s.ExecutionManager.CreateWorkflowExecution(req)
	s.Nil(err)
	currentRunID, err = s.GetCurrentWorkflowRunID(domainID, workflowID)
	s.Nil(err)
	s.Equal(workflowExecutionRunning.GetRunId(), currentRunID)

	// get the workflow to be turned into a zombie
	info, err = s.GetWorkflowExecutionInfo(domainID, workflowExecution)
	s.Nil(err)
	updatedInfo = copyWorkflowExecutionInfo(info.ExecutionInfo)
	updateStats = copyExecutionStats(info.ExecutionStats)
	updatedInfo.State = p.WorkflowStateZombie
	updatedInfo.CloseStatus = p.WorkflowCloseStatusNone
	_, err = s.ExecutionManager.UpdateWorkflowExecution(&p.UpdateWorkflowExecutionRequest{
		UpdateWorkflowMutation: p.WorkflowMutation{
			ExecutionInfo:  updatedInfo,
			ExecutionStats: updateStats,
			Condition:      nextEventID,
		},
		RangeID: s.ShardInfo.RangeID,
		Mode:    p.UpdateWorkflowModeBypassCurrent,
	})
	s.NoError(err)
	info, err = s.GetWorkflowExecutionInfo(domainID, workflowExecution)
	s.Nil(err)
	s.Equal(p.WorkflowStateZombie, info.ExecutionInfo.State)
	s.Equal(p.WorkflowCloseStatusNone, info.ExecutionInfo.CloseStatus)
	// check current run ID is un touched
	currentRunID, err = s.GetCurrentWorkflowRunID(domainID, workflowID)
	s.Nil(err)
	s.Equal(workflowExecutionRunning.GetRunId(), currentRunID)
}

// TestCreateWorkflowExecutionBrandNew test
func (s *ExecutionManagerSuite) TestCreateWorkflowExecutionBrandNew() {
	domainID := uuid.New()
	workflowExecution := gen.WorkflowExecution{
		WorkflowId: common.StringPtr("create-workflow-test-brand-new"),
		RunId:      common.StringPtr(uuid.New()),
	}
	tasklist := "some random tasklist"
	workflowType := "some random workflow type"
	workflowTimeout := int32(10)
	decisionTimeout := int32(14)
	lastProcessedEventID := int64(0)
	nextEventID := int64(3)

	req := &p.CreateWorkflowExecutionRequest{
		NewWorkflowSnapshot: p.WorkflowSnapshot{
			ExecutionInfo: &p.WorkflowExecutionInfo{
				CreateRequestID:      uuid.New(),
				DomainID:             domainID,
				WorkflowID:           workflowExecution.GetWorkflowId(),
				RunID:                workflowExecution.GetRunId(),
				TaskList:             tasklist,
				WorkflowTypeName:     workflowType,
				WorkflowTimeout:      workflowTimeout,
				DecisionTimeoutValue: decisionTimeout,
				State:                p.WorkflowStateRunning,
				CloseStatus:          p.WorkflowCloseStatusNone,
				LastFirstEventID:     common.FirstEventID,
				NextEventID:          nextEventID,
				LastProcessedEvent:   lastProcessedEventID,
			},
			ExecutionStats: &p.ExecutionStats{},
		},
		RangeID: s.ShardInfo.RangeID,
		Mode:    p.CreateWorkflowModeBrandNew,
	}

	_, err := s.ExecutionManager.CreateWorkflowExecution(req)
	s.Nil(err)
	_, err = s.ExecutionManager.CreateWorkflowExecution(req)
	s.NotNil(err)
	alreadyStartedErr, ok := err.(*p.WorkflowExecutionAlreadyStartedError)
	s.True(ok, "err is not WorkflowExecutionAlreadyStartedError")
	s.Equal(req.NewWorkflowSnapshot.ExecutionInfo.CreateRequestID, alreadyStartedErr.StartRequestID)
	s.Equal(workflowExecution.GetRunId(), alreadyStartedErr.RunID)
	s.Equal(0, alreadyStartedErr.CloseStatus)
	s.Equal(p.WorkflowStateRunning, alreadyStartedErr.State)
}

// TestCreateWorkflowExecutionRunIDReuseWithReplication test
func (s *ExecutionManagerSuite) TestCreateWorkflowExecutionRunIDReuseWithReplication() {
	domainID := uuid.New()
	workflowExecution := gen.WorkflowExecution{
		WorkflowId: common.StringPtr("create-workflow-test-run-id-reuse-with-replication"),
		RunId:      common.StringPtr(uuid.New()),
	}
	tasklist := "some random tasklist"
	workflowType := "some random workflow type"
	workflowTimeout := int32(10)
	decisionTimeout := int32(14)
	lastProcessedEventID := int64(0)
	nextEventID := int64(3)
	decisionScheduleID := int64(2)
	version := int64(0)
	replicationState := &p.ReplicationState{
		StartVersion:     version,
		CurrentVersion:   version,
		LastWriteVersion: version,
		LastWriteEventID: nextEventID - 1,
	}

	task0, err0 := s.CreateWorkflowExecutionWithReplication(domainID, workflowExecution, tasklist,
		workflowType, workflowTimeout, decisionTimeout, nextEventID,
		lastProcessedEventID, decisionScheduleID, replicationState, nil)
	s.NoError(err0)
	s.NotNil(task0, "Expected non empty task identifier.")

	newExecution := gen.WorkflowExecution{
		WorkflowId: common.StringPtr(workflowExecution.GetWorkflowId()),
		RunId:      common.StringPtr(uuid.New()),
	}

	// try to create a workflow while the current workflow is still running
	_, err := s.ExecutionManager.CreateWorkflowExecution(&p.CreateWorkflowExecutionRequest{
		NewWorkflowSnapshot: p.WorkflowSnapshot{
			ExecutionInfo: &p.WorkflowExecutionInfo{
				CreateRequestID:      uuid.New(),
				DomainID:             domainID,
				WorkflowID:           newExecution.GetWorkflowId(),
				RunID:                newExecution.GetRunId(),
				TaskList:             tasklist,
				WorkflowTypeName:     workflowType,
				WorkflowTimeout:      workflowTimeout,
				DecisionTimeoutValue: decisionTimeout,
				State:                p.WorkflowStateRunning,
				CloseStatus:          p.WorkflowCloseStatusNone,
				LastFirstEventID:     common.FirstEventID,
				NextEventID:          nextEventID,
				LastProcessedEvent:   lastProcessedEventID,
			},
			ExecutionStats:   &p.ExecutionStats{},
			ReplicationState: replicationState,
		},
		RangeID:                  s.ShardInfo.RangeID,
		Mode:                     p.CreateWorkflowModeWorkflowIDReuse,
		PreviousRunID:            workflowExecution.GetRunId(),
		PreviousLastWriteVersion: version,
	})
	s.NotNil(err)
	s.IsType(&p.CurrentWorkflowConditionFailedError{}, err, err.Error())

	info, err := s.GetWorkflowExecutionInfo(domainID, workflowExecution)
	s.NoError(err)

	testResetPoints := gen.ResetPoints{
		Points: []*gen.ResetPointInfo{
			&gen.ResetPointInfo{
				BinaryChecksum:           common.StringPtr("test-binary-checksum"),
				RunId:                    common.StringPtr("test-runID"),
				FirstDecisionCompletedId: common.Int64Ptr(123),
				CreatedTimeNano:          common.Int64Ptr(456),
				Resettable:               common.BoolPtr(true),
				ExpiringTimeNano:         common.Int64Ptr(789),
			},
		},
	}

	updatedInfo := copyWorkflowExecutionInfo(info.ExecutionInfo)
	updatedStats := copyExecutionStats(info.ExecutionStats)
	updatedInfo.State = p.WorkflowStateCompleted
	updatedInfo.CloseStatus = p.WorkflowCloseStatusCompleted
	updatedInfo.NextEventID = int64(6)
	updatedInfo.LastProcessedEvent = int64(2)
	updatedInfo.AutoResetPoints = &testResetPoints
	updateReplicationState := &p.ReplicationState{
		StartVersion:     version,
		CurrentVersion:   version,
		LastWriteVersion: version,
		LastWriteEventID: updatedInfo.NextEventID - 1,
	}
	_, err = s.ExecutionManager.UpdateWorkflowExecution(&p.UpdateWorkflowExecutionRequest{
		RangeID: s.ShardInfo.RangeID,
		UpdateWorkflowMutation: p.WorkflowMutation{
			ExecutionInfo:       updatedInfo,
			ExecutionStats:      updatedStats,
			TransferTasks:       nil,
			TimerTasks:          nil,
			Condition:           nextEventID,
			UpsertActivityInfos: nil,
			DeleteActivityInfos: nil,
			UpsertTimerInfos:    nil,
			DeleteTimerInfos:    nil,
			ReplicationState:    updateReplicationState,
		},
	})
	s.NoError(err)

	state, err := s.GetWorkflowExecutionInfo(domainID, workflowExecution)
	s.NoError(err)
	s.NotNil(state.ExecutionInfo, "Valid Workflow response expected.")
	s.Equal(testResetPoints.String(), state.ExecutionInfo.AutoResetPoints.String())

	// try to create a workflow while the current workflow is complete but run ID is wrong
	_, err = s.ExecutionManager.CreateWorkflowExecution(&p.CreateWorkflowExecutionRequest{
		NewWorkflowSnapshot: p.WorkflowSnapshot{
			ExecutionInfo: &p.WorkflowExecutionInfo{
				CreateRequestID:      uuid.New(),
				DomainID:             domainID,
				WorkflowID:           newExecution.GetWorkflowId(),
				RunID:                newExecution.GetRunId(),
				TaskList:             tasklist,
				WorkflowTypeName:     workflowType,
				WorkflowTimeout:      workflowTimeout,
				DecisionTimeoutValue: decisionTimeout,
				State:                p.WorkflowStateRunning,
				CloseStatus:          p.WorkflowCloseStatusNone,
				LastFirstEventID:     common.FirstEventID,
				NextEventID:          nextEventID,
				LastProcessedEvent:   lastProcessedEventID,
			},
			ExecutionStats:   &p.ExecutionStats{},
			ReplicationState: replicationState,
		},
		RangeID:                  s.ShardInfo.RangeID,
		Mode:                     p.CreateWorkflowModeWorkflowIDReuse,
		PreviousRunID:            uuid.New(),
		PreviousLastWriteVersion: version,
	})
	s.NotNil(err)
	s.IsType(&p.CurrentWorkflowConditionFailedError{}, err, err.Error())

	// try to create a workflow while the current workflow is complete but version is wrong
	_, err = s.ExecutionManager.CreateWorkflowExecution(&p.CreateWorkflowExecutionRequest{
		NewWorkflowSnapshot: p.WorkflowSnapshot{
			ExecutionInfo: &p.WorkflowExecutionInfo{
				CreateRequestID:      uuid.New(),
				DomainID:             domainID,
				WorkflowID:           newExecution.GetWorkflowId(),
				RunID:                newExecution.GetRunId(),
				TaskList:             tasklist,
				WorkflowTypeName:     workflowType,
				WorkflowTimeout:      workflowTimeout,
				DecisionTimeoutValue: decisionTimeout,
				State:                p.WorkflowStateRunning,
				CloseStatus:          p.WorkflowCloseStatusNone,
				LastFirstEventID:     common.FirstEventID,
				NextEventID:          nextEventID,
				LastProcessedEvent:   lastProcessedEventID,
			},
			ExecutionStats:   &p.ExecutionStats{},
			ReplicationState: replicationState,
		},
		RangeID:                  s.ShardInfo.RangeID,
		Mode:                     p.CreateWorkflowModeWorkflowIDReuse,
		PreviousRunID:            workflowExecution.GetRunId(),
		PreviousLastWriteVersion: version - 1,
	})
	s.NotNil(err)
	s.IsType(&p.CurrentWorkflowConditionFailedError{}, err, err.Error())

	// try to create a workflow while the current workflow is complete with run ID & version correct
	_, err = s.ExecutionManager.CreateWorkflowExecution(&p.CreateWorkflowExecutionRequest{
		NewWorkflowSnapshot: p.WorkflowSnapshot{
			ExecutionInfo: &p.WorkflowExecutionInfo{
				CreateRequestID:      uuid.New(),
				DomainID:             domainID,
				WorkflowID:           newExecution.GetWorkflowId(),
				RunID:                newExecution.GetRunId(),
				TaskList:             tasklist,
				WorkflowTypeName:     workflowType,
				WorkflowTimeout:      workflowTimeout,
				DecisionTimeoutValue: decisionTimeout,
				State:                p.WorkflowStateRunning,
				CloseStatus:          p.WorkflowCloseStatusNone,
				LastFirstEventID:     common.FirstEventID,
				NextEventID:          nextEventID,
				LastProcessedEvent:   lastProcessedEventID,
			},
			ExecutionStats:   &p.ExecutionStats{},
			ReplicationState: replicationState,
		},
		RangeID:                  s.ShardInfo.RangeID,
		Mode:                     p.CreateWorkflowModeWorkflowIDReuse,
		PreviousRunID:            workflowExecution.GetRunId(),
		PreviousLastWriteVersion: version,
	})
	s.Nil(err)
}

// TestCreateWorkflowExecutionRunIDReuseWithoutReplication test
func (s *ExecutionManagerSuite) TestCreateWorkflowExecutionRunIDReuseWithoutReplication() {
	domainID := uuid.New()
	workflowExecution := gen.WorkflowExecution{
		WorkflowId: common.StringPtr("create-workflow-test-run-id-reuse-without-replication"),
		RunId:      common.StringPtr(uuid.New()),
	}
	tasklist := "some random tasklist"
	workflowType := "some random workflow type"
	workflowTimeout := int32(10)
	decisionTimeout := int32(14)
	lastProcessedEventID := int64(0)
	nextEventID := int64(3)
	decisionScheduleID := int64(2)

	task0, err0 := s.CreateWorkflowExecution(domainID, workflowExecution, tasklist,
		workflowType, workflowTimeout, decisionTimeout, nil, nextEventID,
		lastProcessedEventID, decisionScheduleID, nil)
	s.NoError(err0)
	s.NotNil(task0, "Expected non empty task identifier.")

	state0, err1 := s.GetWorkflowExecutionInfo(domainID, workflowExecution)
	s.NoError(err1)
	info0 := state0.ExecutionInfo
	closeInfo := copyWorkflowExecutionInfo(info0)
	closeInfo.State = p.WorkflowStateCompleted
	closeInfo.CloseStatus = p.WorkflowCloseStatusCompleted
	closeInfo.NextEventID = int64(5)
	closeInfo.LastProcessedEvent = int64(2)

	err2 := s.UpdateWorkflowExecution(closeInfo, state0.ExecutionStats, nil, nil, nil, nextEventID,
		nil, nil, nil, nil, nil)
	s.NoError(err2)

	newExecution := gen.WorkflowExecution{
		WorkflowId: common.StringPtr(workflowExecution.GetWorkflowId()),
		RunId:      common.StringPtr(uuid.New()),
	}
	// this create should work since we are relying the business logic in history engine
	// to check whether the existing running workflow has finished
	_, err3 := s.ExecutionManager.CreateWorkflowExecution(&p.CreateWorkflowExecutionRequest{
		NewWorkflowSnapshot: p.WorkflowSnapshot{
			ExecutionInfo: &p.WorkflowExecutionInfo{
				CreateRequestID:      uuid.New(),
				DomainID:             domainID,
				WorkflowID:           newExecution.GetWorkflowId(),
				RunID:                newExecution.GetRunId(),
				TaskList:             tasklist,
				WorkflowTypeName:     workflowType,
				WorkflowTimeout:      workflowTimeout,
				DecisionTimeoutValue: decisionTimeout,
				State:                p.WorkflowStateRunning,
				CloseStatus:          p.WorkflowCloseStatusNone,
				LastFirstEventID:     common.FirstEventID,
				NextEventID:          nextEventID,
				LastProcessedEvent:   lastProcessedEventID,
			},
			ExecutionStats: &p.ExecutionStats{},
		},
		RangeID:                  s.ShardInfo.RangeID,
		Mode:                     p.CreateWorkflowModeWorkflowIDReuse,
		PreviousRunID:            workflowExecution.GetRunId(),
		PreviousLastWriteVersion: common.EmptyVersion,
	})
	s.NoError(err3)
}

// TestCreateWorkflowExecutionConcurrentCreate test
func (s *ExecutionManagerSuite) TestCreateWorkflowExecutionConcurrentCreate() {
	domainID := uuid.New()
	workflowExecution := gen.WorkflowExecution{
		WorkflowId: common.StringPtr("create-workflow-test-concurrent-create"),
		RunId:      common.StringPtr(uuid.New()),
	}
	tasklist := "some random tasklist"
	workflowType := "some random workflow type"
	workflowTimeout := int32(10)
	decisionTimeout := int32(14)
	lastProcessedEventID := int64(0)
	nextEventID := int64(3)
	decisionScheduleID := int64(2)

	task0, err0 := s.CreateWorkflowExecution(domainID, workflowExecution, tasklist,
		workflowType, workflowTimeout, decisionTimeout, nil, nextEventID,
		lastProcessedEventID, decisionScheduleID, nil)
	s.Nil(err0, "No error expected.")
	s.NotNil(task0, "Expected non empty task identifier.")

	times := 2
	var wg sync.WaitGroup
	wg.Add(times)
	var numOfErr int32
	var lastError error
	for i := 0; i < times; i++ {
		go func() {
			newExecution := gen.WorkflowExecution{
				WorkflowId: common.StringPtr(workflowExecution.GetWorkflowId()),
				RunId:      common.StringPtr(uuid.New()),
			}

			state0, err1 := s.GetWorkflowExecutionInfo(domainID, workflowExecution)
			s.NoError(err1)
			info0 := state0.ExecutionInfo
			continueAsNewInfo := copyWorkflowExecutionInfo(info0)
			continueAsNewInfo.State = p.WorkflowStateRunning
			continueAsNewInfo.NextEventID = int64(5)
			continueAsNewInfo.LastProcessedEvent = int64(2)

			err2 := s.ContinueAsNewExecution(continueAsNewInfo, state0.ExecutionStats, info0.NextEventID, newExecution, int64(3), int64(2), nil)
			if err2 != nil {
				errCount := atomic.AddInt32(&numOfErr, 1)
				if errCount > 1 {
					lastError = err2
				}
			}
			wg.Done()
		}()
	}
	wg.Wait()
	if lastError != nil {
		s.Fail("More than one error: %v", lastError.Error())
	}
	s.Equal(int32(1), atomic.LoadInt32(&numOfErr))
}

// TestPersistenceStartWorkflow test
func (s *ExecutionManagerSuite) TestPersistenceStartWorkflow() {
	domainID := "2d7994bf-9de8-459d-9c81-e723daedb246"
	workflowExecution := gen.WorkflowExecution{
		WorkflowId: common.StringPtr("start-workflow-test"),
		RunId:      common.StringPtr("7f9fe8a0-9237-11e6-ae22-56b6b6499611"),
	}
	task0, err0 := s.CreateWorkflowExecution(domainID, workflowExecution, "queue1", "wType", 20, 13, nil, 3, 0, 2, nil)
	s.NoError(err0)
	s.NotNil(task0, "Expected non empty task identifier.")

	task1, err1 := s.CreateWorkflowExecution(domainID, workflowExecution, "queue1", "wType1", 20, 14, nil, 3, 0, 2, nil)
	s.Error(err1, "Expected workflow creation to fail.")
	log.Infof("Unable to start workflow execution: %v", err1)
	startedErr, ok := err1.(*p.WorkflowExecutionAlreadyStartedError)
	s.True(ok, fmt.Sprintf("Expected WorkflowExecutionAlreadyStartedError, but actual is %v", err1))
	s.Equal(workflowExecution.GetRunId(), startedErr.RunID, startedErr.Msg)

	s.Equal(p.WorkflowStateRunning, startedErr.State, startedErr.Msg)
	s.Equal(p.WorkflowCloseStatusNone, startedErr.CloseStatus, startedErr.Msg)
	s.Equal(common.EmptyVersion, startedErr.LastWriteVersion, startedErr.Msg)
	s.Empty(task1, "Expected empty task identifier.")

	response, err2 := s.ExecutionManager.CreateWorkflowExecution(&p.CreateWorkflowExecutionRequest{
		NewWorkflowSnapshot: p.WorkflowSnapshot{
			ExecutionInfo: &p.WorkflowExecutionInfo{
				CreateRequestID:      uuid.New(),
				DomainID:             domainID,
				WorkflowID:           workflowExecution.GetWorkflowId(),
				RunID:                workflowExecution.GetRunId(),
				TaskList:             "queue1",
				WorkflowTypeName:     "workflow_type_test",
				WorkflowTimeout:      20,
				DecisionTimeoutValue: 13,
				ExecutionContext:     nil,
				State:                p.WorkflowStateRunning,
				CloseStatus:          p.WorkflowCloseStatusNone,
				LastFirstEventID:     common.FirstEventID,
				NextEventID:          int64(3),
				LastProcessedEvent:   0,
				DecisionScheduleID:   int64(2),
				DecisionStartedID:    common.EmptyEventID,
				DecisionTimeout:      1,
			},
			ExecutionStats: &p.ExecutionStats{},
			TransferTasks: []p.Task{
				&p.DecisionTask{
					TaskID:     s.GetNextSequenceNumber(),
					DomainID:   domainID,
					TaskList:   "queue1",
					ScheduleID: int64(2),
				},
			},
			TimerTasks: nil,
		},
		RangeID: s.ShardInfo.RangeID - 1,
	})

	s.Error(err2, "Expected workflow creation to fail.")
	s.Nil(response)
	log.Infof("Unable to start workflow execution: %v", err2)
	s.IsType(&p.ShardOwnershipLostError{}, err2)
}

// TestPersistenceStartWorkflowWithReplicationState test
func (s *ExecutionManagerSuite) TestPersistenceStartWorkflowWithReplicationState() {
	domainID := "2d7994bf-9de8-459d-9c81-e723daedb246"
	workflowExecution := gen.WorkflowExecution{
		WorkflowId: common.StringPtr("start-workflow-test-replication-state"),
		RunId:      common.StringPtr("7f9fe8a0-9237-11e6-ae22-56b6b6499611"),
	}
	startVersion := int64(144)
	lastWriteVersion := int64(1444)
	replicationState := &p.ReplicationState{
		StartVersion:     startVersion, // we are only testing this attribute
		CurrentVersion:   lastWriteVersion,
		LastWriteVersion: lastWriteVersion,
	}
	task0, err0 := s.CreateWorkflowExecutionWithReplication(domainID, workflowExecution, "queue1", "wType", 20, 13, 3, 0, 2, replicationState, nil)
	s.NoError(err0)
	s.NotNil(task0, "Expected non empty task identifier.")

	task1, err1 := s.CreateWorkflowExecution(domainID, workflowExecution, "queue1", "wType1", 20, 14, nil, 3, 0, 2, nil)
	s.Error(err1, "Expected workflow creation to fail.")
	log.Infof("Unable to start workflow execution: %v", err1)
	startedErr, ok := err1.(*p.WorkflowExecutionAlreadyStartedError)
	s.True(ok)
	s.Equal(workflowExecution.GetRunId(), startedErr.RunID, startedErr.Msg)
	s.Equal(p.WorkflowStateRunning, startedErr.State, startedErr.Msg)
	s.Equal(p.WorkflowCloseStatusNone, startedErr.CloseStatus, startedErr.Msg)
	s.Equal(lastWriteVersion, startedErr.LastWriteVersion, startedErr.Msg)
	s.Empty(task1, "Expected empty task identifier.")

	response, err2 := s.ExecutionManager.CreateWorkflowExecution(&p.CreateWorkflowExecutionRequest{
		NewWorkflowSnapshot: p.WorkflowSnapshot{
			ExecutionInfo: &p.WorkflowExecutionInfo{
				CreateRequestID:      uuid.New(),
				DomainID:             domainID,
				WorkflowID:           workflowExecution.GetWorkflowId(),
				RunID:                workflowExecution.GetRunId(),
				TaskList:             "queue1",
				WorkflowTypeName:     "workflow_type_test",
				WorkflowTimeout:      20,
				DecisionTimeoutValue: 13,
				State:                p.WorkflowStateRunning,
				CloseStatus:          p.WorkflowCloseStatusNone,
				ExecutionContext:     nil,
				LastFirstEventID:     common.FirstEventID,
				NextEventID:          int64(3),
				LastProcessedEvent:   0,
				DecisionScheduleID:   int64(2),
				DecisionStartedID:    common.EmptyEventID,
				DecisionTimeout:      1,
			},
			ExecutionStats: &p.ExecutionStats{},
			TransferTasks: []p.Task{
				&p.DecisionTask{
					TaskID:     s.GetNextSequenceNumber(),
					DomainID:   domainID,
					TaskList:   "queue1",
					ScheduleID: int64(2),
				},
			},
			TimerTasks: nil,
		},
		RangeID: s.ShardInfo.RangeID - 1,
	})

	s.Error(err2, "Expected workflow creation to fail.")
	s.Nil(response)
	log.Infof("Unable to start workflow execution: %v", err2)
	s.IsType(&p.ShardOwnershipLostError{}, err2)
}

// TestGetWorkflow test
func (s *ExecutionManagerSuite) TestGetWorkflow() {
	testResetPoints := gen.ResetPoints{
		Points: []*gen.ResetPointInfo{
			&gen.ResetPointInfo{
				BinaryChecksum:           common.StringPtr("test-binary-checksum"),
				RunId:                    common.StringPtr("test-runID"),
				FirstDecisionCompletedId: common.Int64Ptr(123),
				CreatedTimeNano:          common.Int64Ptr(456),
				Resettable:               common.BoolPtr(true),
				ExpiringTimeNano:         common.Int64Ptr(789),
			},
		},
	}
	testSearchAttrKey := "env"
	testSearchAttrVal, _ := json.Marshal("test")
	testSearchAttr := map[string][]byte{
		testSearchAttrKey: testSearchAttrVal,
	}

	testMemoKey := "memoKey"
	testMemoVal, _ := json.Marshal("memoVal")
	testMemo := map[string][]byte{
		testMemoKey: testMemoVal,
	}

	createReq := &p.CreateWorkflowExecutionRequest{
		NewWorkflowSnapshot: p.WorkflowSnapshot{
			ExecutionInfo: &p.WorkflowExecutionInfo{
				CreateRequestID:      uuid.New(),
				DomainID:             uuid.New(),
				WorkflowID:           "get-workflow-test",
				RunID:                uuid.New(),
				ParentDomainID:       uuid.New(),
				ParentWorkflowID:     "get-workflow-test-parent",
				ParentRunID:          uuid.New(),
				InitiatedID:          rand.Int63(),
				TaskList:             "get-wf-test-tasklist",
				WorkflowTypeName:     "code.uber.internal/test/workflow",
				WorkflowTimeout:      rand.Int31(),
				DecisionTimeoutValue: rand.Int31(),
				ExecutionContext:     []byte("test-execution-context"),
				State:                p.WorkflowStateRunning,
				CloseStatus:          p.WorkflowCloseStatusNone,
				LastFirstEventID:     common.FirstEventID,
				NextEventID:          rand.Int63(),
				LastProcessedEvent:   int64(rand.Int31()),
				SignalCount:          rand.Int31(),
				DecisionVersion:      int64(rand.Int31()),
				DecisionScheduleID:   int64(rand.Int31()),
				DecisionStartedID:    int64(rand.Int31()),
				DecisionTimeout:      rand.Int31(),
				Attempt:              rand.Int31(),
				HasRetryPolicy:       true,
				InitialInterval:      rand.Int31(),
				BackoffCoefficient:   7.78,
				MaximumInterval:      rand.Int31(),
				ExpirationTime:       time.Now(),
				MaximumAttempts:      rand.Int31(),
				NonRetriableErrors:   []string{"badRequestError", "accessDeniedError"},
				CronSchedule:         "* * * * *",
				ExpirationSeconds:    rand.Int31(),
				AutoResetPoints:      &testResetPoints,
				SearchAttributes:     testSearchAttr,
				Memo:                 testMemo,
			},
			ExecutionStats: &p.ExecutionStats{
				HistorySize: int64(rand.Int31()),
			},
			ReplicationState: &p.ReplicationState{
				CurrentVersion:   int64(rand.Int31()),
				StartVersion:     int64(rand.Int31()),
				LastWriteVersion: int64(rand.Int31()),
				LastWriteEventID: int64(rand.Int31()),
				LastReplicationInfo: map[string]*p.ReplicationInfo{
					"r2": &p.ReplicationInfo{Version: math.MaxInt32, LastEventID: math.MaxInt32},
				},
			},
		},
		Mode: p.CreateWorkflowModeBrandNew,
	}

	createResp, err := s.ExecutionManager.CreateWorkflowExecution(createReq)
	s.NoError(err)
	s.NotNil(createResp, "Expected non empty task identifier.")

	state, err := s.GetWorkflowExecutionInfo(createReq.NewWorkflowSnapshot.ExecutionInfo.DomainID,
		gen.WorkflowExecution{
			WorkflowId: common.StringPtr(createReq.NewWorkflowSnapshot.ExecutionInfo.WorkflowID),
			RunId:      common.StringPtr(createReq.NewWorkflowSnapshot.ExecutionInfo.RunID),
		})
	s.NoError(err)
	info := state.ExecutionInfo
	s.NotNil(info, "Valid Workflow response expected.")
	s.Equal(createReq.NewWorkflowSnapshot.ExecutionInfo.CreateRequestID, info.CreateRequestID)
	s.Equal(createReq.NewWorkflowSnapshot.ExecutionInfo.DomainID, info.DomainID)
	s.Equal(createReq.NewWorkflowSnapshot.ExecutionInfo.WorkflowID, info.WorkflowID)
	s.Equal(createReq.NewWorkflowSnapshot.ExecutionInfo.RunID, info.RunID)
	s.Equal(createReq.NewWorkflowSnapshot.ExecutionInfo.ParentDomainID, info.ParentDomainID)
	s.Equal(createReq.NewWorkflowSnapshot.ExecutionInfo.ParentWorkflowID, info.ParentWorkflowID)
	s.Equal(createReq.NewWorkflowSnapshot.ExecutionInfo.ParentRunID, info.ParentRunID)
	s.Equal(createReq.NewWorkflowSnapshot.ExecutionInfo.InitiatedID, info.InitiatedID)
	s.Equal(createReq.NewWorkflowSnapshot.ExecutionInfo.TaskList, info.TaskList)
	s.Equal(createReq.NewWorkflowSnapshot.ExecutionInfo.WorkflowTypeName, info.WorkflowTypeName)
	s.Equal(createReq.NewWorkflowSnapshot.ExecutionInfo.WorkflowTimeout, info.WorkflowTimeout)
	s.Equal(createReq.NewWorkflowSnapshot.ExecutionInfo.DecisionTimeoutValue, info.DecisionTimeoutValue)
	s.Equal(createReq.NewWorkflowSnapshot.ExecutionInfo.ExecutionContext, info.ExecutionContext)
	s.Equal(p.WorkflowStateRunning, info.State)
	s.Equal(p.WorkflowCloseStatusNone, info.CloseStatus)
	s.Equal(createReq.NewWorkflowSnapshot.ExecutionInfo.NextEventID, info.NextEventID)
	s.Equal(createReq.NewWorkflowSnapshot.ExecutionInfo.LastProcessedEvent, info.LastProcessedEvent)
	s.Equal(true, s.validateTimeRange(info.LastUpdatedTimestamp, time.Hour))
	s.Equal(createReq.NewWorkflowSnapshot.ExecutionInfo.DecisionVersion, info.DecisionVersion)
	s.Equal(createReq.NewWorkflowSnapshot.ExecutionInfo.DecisionScheduleID, info.DecisionScheduleID)
	s.Equal(createReq.NewWorkflowSnapshot.ExecutionInfo.DecisionStartedID, info.DecisionStartedID)
	s.Equal(createReq.NewWorkflowSnapshot.ExecutionInfo.DecisionTimeout, info.DecisionTimeout)
	s.Equal(createReq.NewWorkflowSnapshot.ExecutionInfo.SignalCount, info.SignalCount)
	s.Equal(createReq.NewWorkflowSnapshot.ExecutionInfo.Attempt, info.Attempt)
	s.Equal(createReq.NewWorkflowSnapshot.ExecutionInfo.HasRetryPolicy, info.HasRetryPolicy)
	s.Equal(createReq.NewWorkflowSnapshot.ExecutionInfo.InitialInterval, info.InitialInterval)
	s.Equal(createReq.NewWorkflowSnapshot.ExecutionInfo.BackoffCoefficient, info.BackoffCoefficient)
	s.Equal(createReq.NewWorkflowSnapshot.ExecutionInfo.MaximumAttempts, info.MaximumAttempts)
	s.Equal(createReq.NewWorkflowSnapshot.ExecutionInfo.MaximumInterval, info.MaximumInterval)
	s.Equal(createReq.NewWorkflowSnapshot.ExecutionInfo.ExpirationSeconds, info.ExpirationSeconds)
	s.EqualTimes(createReq.NewWorkflowSnapshot.ExecutionInfo.ExpirationTime, info.ExpirationTime)
	s.Equal(createReq.NewWorkflowSnapshot.ExecutionInfo.CronSchedule, info.CronSchedule)
	s.Equal(createReq.NewWorkflowSnapshot.ExecutionInfo.NonRetriableErrors, info.NonRetriableErrors)
	s.Equal(testResetPoints.String(), info.AutoResetPoints.String())
	s.Equal(createReq.NewWorkflowSnapshot.ExecutionStats.HistorySize, state.ExecutionStats.HistorySize)
	val, ok := info.SearchAttributes[testSearchAttrKey]
	s.True(ok)
	s.Equal(testSearchAttrVal, val)
	val, ok = info.Memo[testMemoKey]
	s.True(ok)
	s.Equal(testMemoVal, val)

	s.Equal(createReq.NewWorkflowSnapshot.ReplicationState.LastWriteEventID, state.ReplicationState.LastWriteEventID)
	s.Equal(createReq.NewWorkflowSnapshot.ReplicationState.LastWriteVersion, state.ReplicationState.LastWriteVersion)
	s.Equal(createReq.NewWorkflowSnapshot.ReplicationState.StartVersion, state.ReplicationState.StartVersion)
	s.Equal(createReq.NewWorkflowSnapshot.ReplicationState.CurrentVersion, state.ReplicationState.CurrentVersion)
	s.NotNil(state.ReplicationState.LastReplicationInfo)
	for k, v := range createReq.NewWorkflowSnapshot.ReplicationState.LastReplicationInfo {
		v1, ok := state.ReplicationState.LastReplicationInfo[k]
		s.True(ok)
		s.Equal(v.Version, v1.Version)
		s.Equal(v.LastEventID, v1.LastEventID)
	}
}

// TestUpdateWorkflow test
func (s *ExecutionManagerSuite) TestUpdateWorkflow() {
	domainID := "b0a8571c-0257-40ea-afcd-3a14eae181c0"
	workflowExecution := gen.WorkflowExecution{
		WorkflowId: common.StringPtr("update-workflow-test"),
		RunId:      common.StringPtr("5ba5e531-e46b-48d9-b4b3-859919839553"),
	}
	task0, err0 := s.CreateWorkflowExecution(domainID, workflowExecution, "queue1", "wType", 20, 13, nil, 3, 0, 2, nil)
	s.NoError(err0)
	s.NotNil(task0, "Expected non empty task identifier.")

	state0, err1 := s.GetWorkflowExecutionInfo(domainID, workflowExecution)
	s.NoError(err1)
	info0 := state0.ExecutionInfo
	s.NotNil(info0, "Valid Workflow info expected.")
	s.Equal(domainID, info0.DomainID)
	s.Equal("update-workflow-test", info0.WorkflowID)
	s.Equal("5ba5e531-e46b-48d9-b4b3-859919839553", info0.RunID)
	s.Equal("queue1", info0.TaskList)
	s.Equal("wType", info0.WorkflowTypeName)
	s.Equal(int32(20), info0.WorkflowTimeout)
	s.Equal(int32(13), info0.DecisionTimeoutValue)
	s.Equal([]byte(nil), info0.ExecutionContext)
	s.Equal(p.WorkflowStateRunning, info0.State)
	s.Equal(p.WorkflowCloseStatusNone, info0.CloseStatus)
	s.Equal(int64(1), info0.LastFirstEventID)
	s.Equal(int64(3), info0.NextEventID)
	s.Equal(int64(0), info0.LastProcessedEvent)
	s.Equal(true, s.validateTimeRange(info0.LastUpdatedTimestamp, time.Hour))
	s.Equal(int64(0), info0.DecisionVersion)
	s.Equal(int64(2), info0.DecisionScheduleID)
	s.Equal(common.EmptyEventID, info0.DecisionStartedID)
	s.Equal(int32(1), info0.DecisionTimeout)
	s.Equal(int64(0), info0.DecisionAttempt)
	s.Equal(int64(0), info0.DecisionStartedTimestamp)
	s.Equal(int64(0), info0.DecisionScheduledTimestamp)
	s.Equal(int64(0), info0.DecisionOriginalScheduledTimestamp)
	s.Empty(info0.StickyTaskList)
	s.Equal(int32(0), info0.StickyScheduleToStartTimeout)
	s.Empty(info0.ClientLibraryVersion)
	s.Empty(info0.ClientFeatureVersion)
	s.Empty(info0.ClientImpl)
	s.Equal(int32(0), info0.SignalCount)
	s.True(info0.AutoResetPoints.Equals(&gen.ResetPoints{}))
	s.True(len(info0.SearchAttributes) == 0)
	s.True(len(info0.Memo) == 0)

	log.Infof("Workflow execution last updated: %v", info0.LastUpdatedTimestamp)

	updatedInfo := copyWorkflowExecutionInfo(info0)
	updatedStats := state0.ExecutionStats
	updatedInfo.LastFirstEventID = int64(3)
	updatedInfo.NextEventID = int64(5)
	updatedInfo.LastProcessedEvent = int64(2)
	updatedInfo.DecisionVersion = int64(666)
	updatedInfo.DecisionAttempt = int64(123)
	updatedInfo.DecisionStartedTimestamp = int64(321)
	updatedInfo.DecisionScheduledTimestamp = int64(654)
	updatedInfo.DecisionOriginalScheduledTimestamp = int64(655)
	updatedInfo.StickyTaskList = "random sticky tasklist"
	updatedInfo.StickyScheduleToStartTimeout = 876
	updatedInfo.ClientLibraryVersion = "random client library version"
	updatedInfo.ClientFeatureVersion = "random client feature version"
	updatedInfo.ClientImpl = "random client impl"
	updatedInfo.SignalCount = 9
	updatedInfo.InitialInterval = math.MaxInt32
	updatedInfo.BackoffCoefficient = 4.45
	updatedInfo.MaximumInterval = math.MaxInt32
	updatedInfo.MaximumAttempts = math.MaxInt32
	updatedInfo.ExpirationSeconds = math.MaxInt32
	updatedInfo.ExpirationTime = time.Now()
	updatedInfo.NonRetriableErrors = []string{"accessDenied", "badRequest"}
	searchAttrKey := "env"
	searchAttrVal := []byte("test")
	updatedInfo.SearchAttributes = map[string][]byte{searchAttrKey: searchAttrVal}
	memoKey := "memoKey"
	memoVal := []byte("memoVal")
	updatedInfo.Memo = map[string][]byte{memoKey: memoVal}
	updatedStats.HistorySize = math.MaxInt64

	err2 := s.UpdateWorkflowExecution(updatedInfo, updatedStats, nil, []int64{int64(4)}, nil, int64(3), nil, nil, nil, nil, nil)
	s.NoError(err2)

	state1, err3 := s.GetWorkflowExecutionInfo(domainID, workflowExecution)
	s.NoError(err3)
	info1 := state1.ExecutionInfo
	s.NotNil(info1, "Valid Workflow info expected.")
	s.Equal(domainID, info1.DomainID)
	s.Equal("update-workflow-test", info1.WorkflowID)
	s.Equal("5ba5e531-e46b-48d9-b4b3-859919839553", info1.RunID)
	s.Equal("queue1", info1.TaskList)
	s.Equal("wType", info1.WorkflowTypeName)
	s.Equal(int32(20), info1.WorkflowTimeout)
	s.Equal(int32(13), info1.DecisionTimeoutValue)
	s.Equal([]byte(nil), info1.ExecutionContext)
	s.Equal(p.WorkflowStateRunning, info1.State)
	s.Equal(p.WorkflowCloseStatusNone, info1.CloseStatus)
	s.Equal(int64(3), info1.LastFirstEventID)
	s.Equal(int64(5), info1.NextEventID)
	s.Equal(int64(2), info1.LastProcessedEvent)
	s.Equal(true, s.validateTimeRange(info1.LastUpdatedTimestamp, time.Hour))
	s.Equal(int64(666), info1.DecisionVersion)
	s.Equal(int64(2), info1.DecisionScheduleID)
	s.Equal(common.EmptyEventID, info1.DecisionStartedID)
	s.Equal(int32(1), info1.DecisionTimeout)
	s.Equal(int64(123), info1.DecisionAttempt)
	s.Equal(int64(321), info1.DecisionStartedTimestamp)
	s.Equal(int64(654), info1.DecisionScheduledTimestamp)
	s.Equal(int64(655), info1.DecisionOriginalScheduledTimestamp)
	s.Equal(updatedInfo.StickyTaskList, info1.StickyTaskList)
	s.Equal(updatedInfo.StickyScheduleToStartTimeout, info1.StickyScheduleToStartTimeout)
	s.Equal(updatedInfo.ClientLibraryVersion, info1.ClientLibraryVersion)
	s.Equal(updatedInfo.ClientFeatureVersion, info1.ClientFeatureVersion)
	s.Equal(updatedInfo.ClientImpl, info1.ClientImpl)
	s.Equal(updatedInfo.SignalCount, info1.SignalCount)
	s.EqualValues(updatedStats.HistorySize, state1.ExecutionStats.HistorySize)
	s.Equal(updatedInfo.InitialInterval, info1.InitialInterval)
	s.Equal(updatedInfo.BackoffCoefficient, info1.BackoffCoefficient)
	s.Equal(updatedInfo.MaximumInterval, info1.MaximumInterval)
	s.Equal(updatedInfo.MaximumAttempts, info1.MaximumAttempts)
	s.Equal(updatedInfo.ExpirationSeconds, info1.ExpirationSeconds)
	s.EqualTimes(updatedInfo.ExpirationTime, info1.ExpirationTime)
	s.Equal(updatedInfo.NonRetriableErrors, info1.NonRetriableErrors)
	searchAttrVal1, ok := info1.SearchAttributes[searchAttrKey]
	s.True(ok)
	s.Equal(searchAttrVal, searchAttrVal1)
	memoVal1, ok := info1.Memo[memoKey]
	s.True(ok)
	s.Equal(memoVal, memoVal1)

	log.Infof("Workflow execution last updated: %v", info1.LastUpdatedTimestamp)

	failedUpdateInfo := copyWorkflowExecutionInfo(updatedInfo)
	failedUpdateStats := copyExecutionStats(updatedStats)
	err4 := s.UpdateWorkflowExecution(failedUpdateInfo, failedUpdateStats, nil, []int64{int64(5)}, nil, int64(3), nil, nil, nil, nil, nil)
	s.Error(err4, "expected non nil error.")
	s.IsType(&p.ConditionFailedError{}, err4)
	log.Errorf("Conditional update failed with error: %v", err4)

	state2, err4 := s.GetWorkflowExecutionInfo(domainID, workflowExecution)
	s.NoError(err4)
	info2 := state2.ExecutionInfo
	s.NotNil(info2, "Valid Workflow info expected.")
	s.Equal(domainID, info2.DomainID)
	s.Equal("update-workflow-test", info2.WorkflowID)
	s.Equal("5ba5e531-e46b-48d9-b4b3-859919839553", info2.RunID)
	s.Equal("queue1", info2.TaskList)
	s.Equal("wType", info2.WorkflowTypeName)
	s.Equal(int32(20), info2.WorkflowTimeout)
	s.Equal(int32(13), info2.DecisionTimeoutValue)
	s.Equal([]byte(nil), info2.ExecutionContext)
	s.Equal(p.WorkflowStateRunning, info2.State)
	s.Equal(p.WorkflowCloseStatusNone, info2.CloseStatus)
	s.Equal(int64(5), info2.NextEventID)
	s.Equal(int64(2), info2.LastProcessedEvent)
	s.Equal(true, s.validateTimeRange(info2.LastUpdatedTimestamp, time.Hour))
	s.Equal(int64(666), info2.DecisionVersion)
	s.Equal(int64(2), info2.DecisionScheduleID)
	s.Equal(common.EmptyEventID, info2.DecisionStartedID)
	s.Equal(int32(1), info2.DecisionTimeout)
	s.Equal(int64(123), info2.DecisionAttempt)
	s.Equal(int64(321), info2.DecisionStartedTimestamp)
	s.Equal(int64(654), info2.DecisionScheduledTimestamp)
	s.Equal(int64(655), info2.DecisionOriginalScheduledTimestamp)
	s.Equal(updatedInfo.SignalCount, info2.SignalCount)
	s.EqualValues(updatedStats.HistorySize, state2.ExecutionStats.HistorySize)
	s.Equal(updatedInfo.InitialInterval, info2.InitialInterval)
	s.Equal(updatedInfo.BackoffCoefficient, info2.BackoffCoefficient)
	s.Equal(updatedInfo.MaximumInterval, info2.MaximumInterval)
	s.Equal(updatedInfo.MaximumAttempts, info2.MaximumAttempts)
	s.Equal(updatedInfo.ExpirationSeconds, info2.ExpirationSeconds)
	s.EqualTimes(updatedInfo.ExpirationTime, info2.ExpirationTime)
	s.Equal(updatedInfo.NonRetriableErrors, info2.NonRetriableErrors)
	searchAttrVal2, ok := info2.SearchAttributes[searchAttrKey]
	s.True(ok)
	s.Equal(searchAttrVal, searchAttrVal2)
	memoVal2, ok := info1.Memo[memoKey]
	s.True(ok)
	s.Equal(memoVal, memoVal2)
	log.Infof("Workflow execution last updated: %v", info2.LastUpdatedTimestamp)

	err5 := s.UpdateWorkflowExecutionWithRangeID(failedUpdateInfo, failedUpdateStats, nil, []int64{int64(5)}, nil, int64(12345), int64(5), nil, nil, nil, nil, nil, nil, nil, nil, nil, nil, nil, nil, "")
	s.Error(err5, "expected non nil error.")
	s.IsType(&p.ShardOwnershipLostError{}, err5)
	log.Errorf("Conditional update failed with error: %v", err5)

	state3, err6 := s.GetWorkflowExecutionInfo(domainID, workflowExecution)
	s.NoError(err6)
	info3 := state3.ExecutionInfo
	s.NotNil(info3, "Valid Workflow info expected.")
	s.Equal(domainID, info3.DomainID)
	s.Equal("update-workflow-test", info3.WorkflowID)
	s.Equal("5ba5e531-e46b-48d9-b4b3-859919839553", info3.RunID)
	s.Equal("queue1", info3.TaskList)
	s.Equal("wType", info3.WorkflowTypeName)
	s.Equal(int32(20), info3.WorkflowTimeout)
	s.Equal(int32(13), info3.DecisionTimeoutValue)
	s.Equal([]byte(nil), info3.ExecutionContext)
	s.Equal(p.WorkflowStateRunning, info3.State)
	s.Equal(p.WorkflowCloseStatusNone, info3.CloseStatus)
	s.Equal(int64(5), info3.NextEventID)
	s.Equal(int64(2), info3.LastProcessedEvent)
	s.Equal(true, s.validateTimeRange(info3.LastUpdatedTimestamp, time.Hour))
	s.Equal(int64(666), info3.DecisionVersion)
	s.Equal(int64(2), info3.DecisionScheduleID)
	s.Equal(common.EmptyEventID, info3.DecisionStartedID)
	s.Equal(int32(1), info3.DecisionTimeout)
	s.Equal(int64(123), info3.DecisionAttempt)
	s.Equal(int64(321), info3.DecisionStartedTimestamp)
	s.Equal(int64(654), info3.DecisionScheduledTimestamp)
	s.Equal(int64(655), info3.DecisionOriginalScheduledTimestamp)
	s.Equal(updatedInfo.SignalCount, info3.SignalCount)
	s.EqualValues(updatedStats.HistorySize, state3.ExecutionStats.HistorySize)
	s.Equal(updatedInfo.InitialInterval, info3.InitialInterval)
	s.Equal(updatedInfo.BackoffCoefficient, info3.BackoffCoefficient)
	s.Equal(updatedInfo.MaximumInterval, info3.MaximumInterval)
	s.Equal(updatedInfo.MaximumAttempts, info3.MaximumAttempts)
	s.Equal(updatedInfo.ExpirationSeconds, info3.ExpirationSeconds)
	s.EqualTimes(updatedInfo.ExpirationTime, info3.ExpirationTime)
	s.Equal(updatedInfo.NonRetriableErrors, info3.NonRetriableErrors)
	searchAttrVal3, ok := info3.SearchAttributes[searchAttrKey]
	s.True(ok)
	s.Equal(searchAttrVal, searchAttrVal3)
	memoVal3, ok := info1.Memo[memoKey]
	s.True(ok)
	s.Equal(memoVal, memoVal3)

	log.Infof("Workflow execution last updated: %v", info3.LastUpdatedTimestamp)

	//update with incorrect rangeID and condition(next_event_id)
	err7 := s.UpdateWorkflowExecutionWithRangeID(failedUpdateInfo, failedUpdateStats, nil, []int64{int64(5)}, nil, int64(12345), int64(3), nil, nil, nil, nil, nil, nil, nil, nil, nil, nil, nil, nil, "")
	s.Error(err7, "expected non nil error.")
	s.IsType(&p.ShardOwnershipLostError{}, err7)
	log.Errorf("Conditional update failed with error: %v", err7)

	state4, err8 := s.GetWorkflowExecutionInfo(domainID, workflowExecution)
	s.NoError(err8)
	info4 := state4.ExecutionInfo
	s.NotNil(info4, "Valid Workflow info expected.")
	s.Equal(domainID, info4.DomainID)
	s.Equal("update-workflow-test", info4.WorkflowID)
	s.Equal("5ba5e531-e46b-48d9-b4b3-859919839553", info4.RunID)
	s.Equal("queue1", info4.TaskList)
	s.Equal("wType", info4.WorkflowTypeName)
	s.Equal(int32(20), info4.WorkflowTimeout)
	s.Equal(int32(13), info4.DecisionTimeoutValue)
	s.Equal([]byte(nil), info4.ExecutionContext)
	s.Equal(p.WorkflowStateRunning, info4.State)
	s.Equal(p.WorkflowCloseStatusNone, info4.CloseStatus)
	s.Equal(int64(5), info4.NextEventID)
	s.Equal(int64(2), info4.LastProcessedEvent)
	s.Equal(true, s.validateTimeRange(info4.LastUpdatedTimestamp, time.Hour))
	s.Equal(int64(666), info4.DecisionVersion)
	s.Equal(int64(2), info4.DecisionScheduleID)
	s.Equal(common.EmptyEventID, info4.DecisionStartedID)
	s.Equal(int32(1), info4.DecisionTimeout)
	s.Equal(int64(123), info4.DecisionAttempt)
	s.Equal(int64(321), info4.DecisionStartedTimestamp)
	s.Equal(updatedInfo.SignalCount, info4.SignalCount)
	s.EqualValues(updatedStats.HistorySize, state4.ExecutionStats.HistorySize)
	s.Equal(updatedInfo.InitialInterval, info4.InitialInterval)
	s.Equal(updatedInfo.BackoffCoefficient, info4.BackoffCoefficient)
	s.Equal(updatedInfo.MaximumInterval, info4.MaximumInterval)
	s.Equal(updatedInfo.MaximumAttempts, info4.MaximumAttempts)
	s.Equal(updatedInfo.ExpirationSeconds, info4.ExpirationSeconds)
	s.EqualTimes(updatedInfo.ExpirationTime, info4.ExpirationTime)
	s.Equal(updatedInfo.NonRetriableErrors, info4.NonRetriableErrors)
	searchAttrVal4, ok := info4.SearchAttributes[searchAttrKey]
	s.True(ok)
	s.Equal(searchAttrVal, searchAttrVal4)
	memoVal4, ok := info1.Memo[memoKey]
	s.True(ok)
	s.Equal(memoVal, memoVal4)

	log.Infof("Workflow execution last updated: %v", info4.LastUpdatedTimestamp)
}

// TestDeleteWorkflow test
func (s *ExecutionManagerSuite) TestDeleteWorkflow() {
	domainID := "1d4abb23-b87b-457b-96ef-43aba0b9c44f"
	workflowExecution := gen.WorkflowExecution{
		WorkflowId: common.StringPtr("delete-workflow-test"),
		RunId:      common.StringPtr("4e0917f2-9361-4a14-b16f-1fafe09b287a"),
	}
	task0, err0 := s.CreateWorkflowExecution(domainID, workflowExecution, "queue1", "wType", 20, 13, nil, 3, 0, 2, nil)
	s.NoError(err0)
	s.NotNil(task0, "Expected non empty task identifier.")

	state0, err1 := s.GetWorkflowExecutionInfo(domainID, workflowExecution)
	s.NoError(err1)
	info0 := state0.ExecutionInfo
	s.NotNil(info0, "Valid Workflow info expected.")
	s.Equal(domainID, info0.DomainID)
	s.Equal("delete-workflow-test", info0.WorkflowID)
	s.Equal("4e0917f2-9361-4a14-b16f-1fafe09b287a", info0.RunID)
	s.Equal("queue1", info0.TaskList)
	s.Equal("wType", info0.WorkflowTypeName)
	s.Equal(int32(20), info0.WorkflowTimeout)
	s.Equal(int32(13), info0.DecisionTimeoutValue)
	s.Equal([]byte(nil), info0.ExecutionContext)
	s.Equal(p.WorkflowStateRunning, info0.State)
	s.Equal(p.WorkflowCloseStatusNone, info0.CloseStatus)
	s.Equal(int64(3), info0.NextEventID)
	s.Equal(int64(0), info0.LastProcessedEvent)
	s.Equal(true, s.validateTimeRange(info0.LastUpdatedTimestamp, time.Hour))
	s.Equal(int64(2), info0.DecisionScheduleID)
	s.Equal(common.EmptyEventID, info0.DecisionStartedID)
	s.Equal(int32(1), info0.DecisionTimeout)

	log.Infof("Workflow execution last updated: %v", info0.LastUpdatedTimestamp)

	err4 := s.DeleteWorkflowExecution(info0)
	s.NoError(err4)

	_, err3 := s.GetWorkflowExecutionInfo(domainID, workflowExecution)
	s.Error(err3, "expected non nil error.")
	s.IsType(&gen.EntityNotExistsError{}, err3)

	err5 := s.DeleteWorkflowExecution(info0)
	s.NoError(err5)
}

// TestDeleteCurrentWorkflow test
func (s *ExecutionManagerSuite) TestDeleteCurrentWorkflow() {
	if s.ExecutionManager.GetName() != "cassandra" {
		s.T().Skip("this test is only applicable for cassandra (uses TTL based deletes)")
	}
	domainID := "54d15308-e20e-4b91-a00f-a518a3892790"
	workflowExecution := gen.WorkflowExecution{
		WorkflowId: common.StringPtr("delete-current-workflow-test"),
		RunId:      common.StringPtr("6cae4054-6ba7-46d3-8755-e3c2db6f74ea"),
	}

	task0, err0 := s.CreateWorkflowExecution(domainID, workflowExecution, "queue1", "wType", 20, 13, nil, 3, 0, 2, nil)
	s.NoError(err0)
	s.NotNil(task0, "Expected non empty task identifier.")

	runID0, err1 := s.GetCurrentWorkflowRunID(domainID, workflowExecution.GetWorkflowId())
	s.NoError(err1)
	s.Equal(workflowExecution.GetRunId(), runID0)

	info0, err2 := s.GetWorkflowExecutionInfo(domainID, workflowExecution)
	s.NoError(err2)

	updatedInfo1 := copyWorkflowExecutionInfo(info0.ExecutionInfo)
	updatedStats1 := copyExecutionStats(info0.ExecutionStats)
	updatedInfo1.NextEventID = int64(6)
	updatedInfo1.LastProcessedEvent = int64(2)
	err3 := s.UpdateWorkflowExecutionAndFinish(updatedInfo1, updatedStats1, int64(3))
	s.NoError(err3)

	runID4, err4 := s.GetCurrentWorkflowRunID(domainID, workflowExecution.GetWorkflowId())
	s.NoError(err4)
	s.Equal(workflowExecution.GetRunId(), runID4)

	fakeInfo := &p.WorkflowExecutionInfo{
		DomainID:   info0.ExecutionInfo.DomainID,
		WorkflowID: info0.ExecutionInfo.WorkflowID,
		RunID:      uuid.New(),
	}

	// test wrong run id with conditional delete
	s.DeleteCurrentWorkflowExecution(fakeInfo)

	runID5, err5 := s.GetCurrentWorkflowRunID(domainID, workflowExecution.GetWorkflowId())
	s.NoError(err5)
	s.Equal(workflowExecution.GetRunId(), runID5)

	// simulate a timer_task deleting execution after retention
	s.DeleteCurrentWorkflowExecution(info0.ExecutionInfo)

	runID0, err1 = s.GetCurrentWorkflowRunID(domainID, workflowExecution.GetWorkflowId())
	s.Error(err1)
	s.Empty(runID0)
	_, ok := err1.(*gen.EntityNotExistsError)
	s.True(ok)

	// execution record should still be there
	info0, err2 = s.GetWorkflowExecutionInfo(domainID, workflowExecution)
	s.NoError(err2)
}

// TestUpdateDeleteWorkflow mocks the timer behavoir to clean up workflow.
func (s *ExecutionManagerSuite) TestUpdateDeleteWorkflow() {
	finishedCurrentExecutionRetentionTTL := int32(2)
	domainID := "54d15308-e20e-4b91-a00f-a518a3892790"
	workflowExecution := gen.WorkflowExecution{
		WorkflowId: common.StringPtr("update-delete-workflow-test"),
		RunId:      common.StringPtr("6cae4054-6ba7-46d3-8755-e3c2db6f74ea"),
	}

	task0, err0 := s.CreateWorkflowExecution(domainID, workflowExecution, "queue1", "wType", 20, 13, nil, 3, 0, 2, nil)
	s.NoError(err0)
	s.NotNil(task0, "Expected non empty task identifier.")

	runID0, err1 := s.GetCurrentWorkflowRunID(domainID, workflowExecution.GetWorkflowId())
	s.NoError(err1)
	s.Equal(workflowExecution.GetRunId(), runID0)

	info0, err2 := s.GetWorkflowExecutionInfo(domainID, workflowExecution)
	s.NoError(err2)

	updatedInfo1 := copyWorkflowExecutionInfo(info0.ExecutionInfo)
	updatedStats1 := copyExecutionStats(info0.ExecutionStats)
	updatedInfo1.NextEventID = int64(6)
	updatedInfo1.LastProcessedEvent = int64(2)
	err3 := s.UpdateWorkflowExecutionAndFinish(updatedInfo1, updatedStats1, int64(3))
	s.NoError(err3)

	runID4, err4 := s.GetCurrentWorkflowRunID(domainID, workflowExecution.GetWorkflowId())
	s.NoError(err4)
	s.Equal(workflowExecution.GetRunId(), runID4)

	// simulate a timer_task deleting execution after retention
	err5 := s.DeleteCurrentWorkflowExecution(info0.ExecutionInfo)
	s.NoError(err5)
	err6 := s.DeleteWorkflowExecution(info0.ExecutionInfo)
	s.NoError(err6)

	time.Sleep(time.Duration(finishedCurrentExecutionRetentionTTL*2) * time.Second)

	runID0, err1 = s.GetCurrentWorkflowRunID(domainID, workflowExecution.GetWorkflowId())
	s.Error(err1)
	s.Empty(runID0)
	_, ok := err1.(*gen.EntityNotExistsError)
	s.True(ok)

	// execution record should still be there
	info0, err2 = s.GetWorkflowExecutionInfo(domainID, workflowExecution)
	s.Error(err2)
	_, ok = err2.(*gen.EntityNotExistsError)
	s.True(ok)
}

// TestGetCurrentWorkflow test
func (s *ExecutionManagerSuite) TestGetCurrentWorkflow() {
	domainID := "54d15308-e20e-4b91-a00f-a518a3892790"
	workflowExecution := gen.WorkflowExecution{
		WorkflowId: common.StringPtr("get-current-workflow-test"),
		RunId:      common.StringPtr("6cae4054-6ba7-46d3-8755-e3c2db6f74ea"),
	}

	task0, err0 := s.CreateWorkflowExecution(domainID, workflowExecution, "queue1", "wType", 20, 13, nil, 3, 0, 2, nil)
	s.NoError(err0)
	s.NotNil(task0, "Expected non empty task identifier.")

	response, err := s.ExecutionManager.GetCurrentExecution(&p.GetCurrentExecutionRequest{
		DomainID:   domainID,
		WorkflowID: workflowExecution.GetWorkflowId(),
	})
	s.NoError(err)
	s.Equal(workflowExecution.GetRunId(), response.RunID)
	s.Equal(common.EmptyVersion, response.LastWriteVersion)

	info0, err2 := s.GetWorkflowExecutionInfo(domainID, workflowExecution)
	s.NoError(err2)

	updatedInfo1 := copyWorkflowExecutionInfo(info0.ExecutionInfo)
	updatedStats1 := copyExecutionStats(info0.ExecutionStats)
	updatedInfo1.NextEventID = int64(6)
	updatedInfo1.LastProcessedEvent = int64(2)
	err3 := s.UpdateWorkflowExecutionAndFinish(updatedInfo1, updatedStats1, int64(3))
	s.NoError(err3)

	runID4, err4 := s.GetCurrentWorkflowRunID(domainID, workflowExecution.GetWorkflowId())
	s.NoError(err4)
	s.Equal(workflowExecution.GetRunId(), runID4)

	workflowExecution2 := gen.WorkflowExecution{
		WorkflowId: common.StringPtr("get-current-workflow-test"),
		RunId:      common.StringPtr("c3ff4bc6-de18-4643-83b2-037a33f45322"),
	}

	task1, err5 := s.CreateWorkflowExecution(domainID, workflowExecution2, "queue1", "wType", 20, 13, nil, 3, 0, 2, nil)
	s.Error(err5, "Error expected.")
	s.Empty(task1, "Expected empty task identifier.")
}

// TestTransferTasksThroughUpdate test
func (s *ExecutionManagerSuite) TestTransferTasksThroughUpdate() {
	domainID := "b785a8ba-bd7d-4760-bb05-41b115f3e10a"
	workflowExecution := gen.WorkflowExecution{
		WorkflowId: common.StringPtr("get-transfer-tasks-through-update-test"),
		RunId:      common.StringPtr("30a9fa1f-0db1-4d7a-8c34-aa82c5dad3aa"),
	}

	task0, err0 := s.CreateWorkflowExecution(domainID, workflowExecution, "queue1", "wType", 20, 13, nil, 3, 0, 2, nil)
	s.NoError(err0)
	s.NotNil(task0, "Expected non empty task identifier.")

	tasks1, err1 := s.GetTransferTasks(1, false)
	s.NoError(err1)
	s.NotNil(tasks1, "expected valid list of tasks.")
	s.Equal(1, len(tasks1), "Expected 1 decision task.")
	task1 := tasks1[0]
	s.Equal(domainID, task1.DomainID)
	s.Equal(workflowExecution.GetWorkflowId(), task1.WorkflowID)
	s.Equal(workflowExecution.GetRunId(), task1.RunID)
	s.Equal("queue1", task1.TaskList)
	s.Equal(p.TransferTaskTypeDecisionTask, task1.TaskType)
	s.Equal(int64(2), task1.ScheduleID)
	s.Equal("", task1.TargetRunID)

	err3 := s.CompleteTransferTask(task1.TaskID)
	s.NoError(err3)

	state0, err11 := s.GetWorkflowExecutionInfo(domainID, workflowExecution)
	s.NoError(err11)
	info0 := state0.ExecutionInfo
	updatedInfo := copyWorkflowExecutionInfo(info0)
	updatedStats0 := copyExecutionStats(state0.ExecutionStats)
	updatedInfo.NextEventID = int64(5)
	updatedInfo.LastProcessedEvent = int64(2)
	err2 := s.UpdateWorkflowExecution(updatedInfo, updatedStats0, nil, nil, []int64{int64(4)}, int64(3), nil, nil, nil, nil, nil)
	s.NoError(err2)

	tasks2, err1 := s.GetTransferTasks(1, false)
	s.NoError(err1)
	s.NotNil(tasks2, "expected valid list of tasks.")
	s.Equal(1, len(tasks2), "Expected 1 decision task.")
	task2 := tasks2[0]
	s.Equal(domainID, task2.DomainID)
	s.Equal(workflowExecution.GetWorkflowId(), task2.WorkflowID)
	s.Equal(workflowExecution.GetRunId(), task2.RunID)
	s.Equal("queue1", task2.TaskList)
	s.Equal(p.TransferTaskTypeActivityTask, task2.TaskType)
	s.Equal(int64(4), task2.ScheduleID)
	s.Equal("", task2.TargetRunID)

	err4 := s.CompleteTransferTask(task2.TaskID)
	s.NoError(err4)

	state1, _ := s.GetWorkflowExecutionInfo(domainID, workflowExecution)
	info1 := state1.ExecutionInfo
	updatedInfo1 := copyWorkflowExecutionInfo(info1)
	updatedStats1 := copyExecutionStats(state1.ExecutionStats)
	updatedInfo1.NextEventID = int64(6)
	updatedInfo1.LastProcessedEvent = int64(2)
	err5 := s.UpdateWorkflowExecutionAndFinish(updatedInfo1, updatedStats1, int64(5))
	s.NoError(err5)

	newExecution := gen.WorkflowExecution{
		WorkflowId: common.StringPtr(workflowExecution.GetWorkflowId()),
		RunId:      common.StringPtr("2a038c8f-b575-4151-8d2c-d443e999ab5a"),
	}
	runID6, err6 := s.GetCurrentWorkflowRunID(domainID, newExecution.GetWorkflowId())
	s.NoError(err6)
	s.Equal(workflowExecution.GetRunId(), runID6)

	tasks3, err7 := s.GetTransferTasks(1, false)
	s.NoError(err7)
	s.NotNil(tasks3, "expected valid list of tasks.")
	s.Equal(1, len(tasks3), "Expected 1 decision task.")
	task3 := tasks3[0]
	s.Equal(domainID, task3.DomainID)
	s.Equal(workflowExecution.GetWorkflowId(), task3.WorkflowID)
	s.Equal(workflowExecution.GetRunId(), task3.RunID)
	s.Equal(p.TransferTaskTypeCloseExecution, task3.TaskType)
	s.Equal("", task3.TargetRunID)

	err8 := s.CompleteTransferTask(task3.TaskID)
	s.NoError(err8)

	_, err9 := s.CreateWorkflowExecution(domainID, newExecution, "queue1", "wType", 20, 13, nil, 3, 0, 2, nil)
	s.Error(err9, "createWFExecution (brand_new) must fail when there is a previous instance of workflow state already in DB")

	err10 := s.DeleteWorkflowExecution(info1)
	s.NoError(err10)
}

// TestCancelTransferTaskTasks test
func (s *ExecutionManagerSuite) TestCancelTransferTaskTasks() {
	domainID := "aeac8287-527b-4b35-80a9-667cb47e7c6d"
	workflowExecution := gen.WorkflowExecution{
		WorkflowId: common.StringPtr("cancel-workflow-test"),
		RunId:      common.StringPtr("db20f7e2-1a1e-40d9-9278-d8b886738e05"),
	}

	task0, err := s.CreateWorkflowExecution(domainID, workflowExecution, "queue1", "wType", 20, 13, nil, 3, 0, 2, nil)
	s.NoError(err)
	s.NotNil(task0, "Expected non empty task identifier.")

	taskD, err := s.GetTransferTasks(1, false)
	s.Equal(1, len(taskD), "Expected 1 decision task.")
	err = s.CompleteTransferTask(taskD[0].TaskID)
	s.NoError(err)

	state1, err := s.GetWorkflowExecutionInfo(domainID, workflowExecution)
	s.NoError(err)
	info1 := state1.ExecutionInfo
	s.NotNil(info1, "Valid Workflow info expected.")
	updatedInfo1 := copyWorkflowExecutionInfo(info1)
	updatedStats1 := copyExecutionStats(state1.ExecutionStats)

	targetDomainID := "f2bfaab6-7e8b-4fac-9a62-17da8d37becb"
	targetWorkflowID := "target-workflow-cancellation-id-1"
	targetRunID := "0d00698f-08e1-4d36-a3e2-3bf109f5d2d6"
	targetChildWorkflowOnly := false
	transferTasks := []p.Task{&p.CancelExecutionTask{
		TaskID:                  s.GetNextSequenceNumber(),
		TargetDomainID:          targetDomainID,
		TargetWorkflowID:        targetWorkflowID,
		TargetRunID:             targetRunID,
		TargetChildWorkflowOnly: targetChildWorkflowOnly,
		InitiatedID:             1,
	}}
	err = s.UpdateWorkflowExecutionWithTransferTasks(updatedInfo1, updatedStats1, int64(3), transferTasks, nil)
	s.NoError(err)

	tasks1, err := s.GetTransferTasks(1, false)
	s.NoError(err)
	s.NotNil(tasks1, "expected valid list of tasks.")
	s.Equal(1, len(tasks1), "Expected 1 cancel task.")
	task1 := tasks1[0]
	s.Equal(p.TransferTaskTypeCancelExecution, task1.TaskType)
	s.Equal(domainID, task1.DomainID)
	s.Equal(workflowExecution.GetWorkflowId(), task1.WorkflowID)
	s.Equal(workflowExecution.GetRunId(), task1.RunID)
	s.Equal(targetDomainID, task1.TargetDomainID)
	s.Equal(targetWorkflowID, task1.TargetWorkflowID)
	s.Equal(targetRunID, task1.TargetRunID)
	s.Equal(targetChildWorkflowOnly, task1.TargetChildWorkflowOnly)

	err = s.CompleteTransferTask(task1.TaskID)
	s.NoError(err)

	targetDomainID = "f2bfaab6-7e8b-4fac-9a62-17da8d37becb"
	targetWorkflowID = "target-workflow-cancellation-id-2"
	targetRunID = ""
	targetChildWorkflowOnly = true
	transferTasks = []p.Task{&p.CancelExecutionTask{
		TaskID:                  s.GetNextSequenceNumber(),
		TargetDomainID:          targetDomainID,
		TargetWorkflowID:        targetWorkflowID,
		TargetRunID:             targetRunID,
		TargetChildWorkflowOnly: targetChildWorkflowOnly,
		InitiatedID:             3,
	}}

	state2, err := s.GetWorkflowExecutionInfo(domainID, workflowExecution)
	s.NoError(err)
	info2 := state2.ExecutionInfo
	s.NotNil(info2, "Valid Workflow info expected.")
	updatedInfo2 := copyWorkflowExecutionInfo(info2)
	updatedStats2 := copyExecutionStats(state2.ExecutionStats)

	err = s.UpdateWorkflowExecutionWithTransferTasks(updatedInfo2, updatedStats2, int64(3), transferTasks, nil)
	s.NoError(err)

	tasks2, err := s.GetTransferTasks(1, false)
	s.NoError(err)
	s.NotNil(tasks2, "expected valid list of tasks.")
	s.Equal(1, len(tasks2), "Expected 1 cancel task.")
	task2 := tasks2[0]
	s.Equal(p.TransferTaskTypeCancelExecution, task2.TaskType)
	s.Equal(domainID, task2.DomainID)
	s.Equal(workflowExecution.GetWorkflowId(), task2.WorkflowID)
	s.Equal(workflowExecution.GetRunId(), task2.RunID)
	s.Equal(targetDomainID, task2.TargetDomainID)
	s.Equal(targetWorkflowID, task2.TargetWorkflowID)
	s.Equal(targetRunID, task2.TargetRunID)
	s.Equal(targetChildWorkflowOnly, task2.TargetChildWorkflowOnly)

	err = s.CompleteTransferTask(task2.TaskID)
	s.NoError(err)
}

// TestSignalTransferTaskTasks test
func (s *ExecutionManagerSuite) TestSignalTransferTaskTasks() {
	domainID := "aeac8287-527b-4b35-80a9-667cb47e7c6d"
	workflowExecution := gen.WorkflowExecution{
		WorkflowId: common.StringPtr("signal-workflow-test"),
		RunId:      common.StringPtr("db20f7e2-1a1e-40d9-9278-d8b886738e05"),
	}

	task0, err := s.CreateWorkflowExecution(domainID, workflowExecution, "queue1", "wType", 20, 13, nil, 3, 0, 2, nil)
	s.NoError(err)
	s.NotNil(task0, "Expected non empty task identifier.")

	taskD, err := s.GetTransferTasks(1, false)
	s.Equal(1, len(taskD), "Expected 1 decision task.")
	err = s.CompleteTransferTask(taskD[0].TaskID)
	s.NoError(err)

	state1, err := s.GetWorkflowExecutionInfo(domainID, workflowExecution)
	s.NoError(err)
	info1 := state1.ExecutionInfo
	s.NotNil(info1, "Valid Workflow info expected.")
	updatedInfo1 := copyWorkflowExecutionInfo(info1)
	updatedStats1 := copyExecutionStats(state1.ExecutionStats)

	targetDomainID := "f2bfaab6-7e8b-4fac-9a62-17da8d37becb"
	targetWorkflowID := "target-workflow-signal-id-1"
	targetRunID := "0d00698f-08e1-4d36-a3e2-3bf109f5d2d6"
	targetChildWorkflowOnly := false
	transferTasks := []p.Task{&p.SignalExecutionTask{
		TaskID:                  s.GetNextSequenceNumber(),
		TargetDomainID:          targetDomainID,
		TargetWorkflowID:        targetWorkflowID,
		TargetRunID:             targetRunID,
		TargetChildWorkflowOnly: targetChildWorkflowOnly,
		InitiatedID:             1,
	}}
	err = s.UpdateWorkflowExecutionWithTransferTasks(updatedInfo1, updatedStats1, int64(3), transferTasks, nil)
	s.NoError(err)

	tasks1, err := s.GetTransferTasks(1, false)
	s.NoError(err)
	s.NotNil(tasks1, "expected valid list of tasks.")
	s.Equal(1, len(tasks1), "Expected 1 cancel task.")
	task1 := tasks1[0]
	s.Equal(p.TransferTaskTypeSignalExecution, task1.TaskType)
	s.Equal(domainID, task1.DomainID)
	s.Equal(workflowExecution.GetWorkflowId(), task1.WorkflowID)
	s.Equal(workflowExecution.GetRunId(), task1.RunID)
	s.Equal(targetDomainID, task1.TargetDomainID)
	s.Equal(targetWorkflowID, task1.TargetWorkflowID)
	s.Equal(targetRunID, task1.TargetRunID)
	s.Equal(targetChildWorkflowOnly, task1.TargetChildWorkflowOnly)

	err = s.CompleteTransferTask(task1.TaskID)
	s.NoError(err)

	targetDomainID = "f2bfaab6-7e8b-4fac-9a62-17da8d37becb"
	targetWorkflowID = "target-workflow-signal-id-2"
	targetRunID = ""
	targetChildWorkflowOnly = true
	transferTasks = []p.Task{&p.SignalExecutionTask{
		TaskID:                  s.GetNextSequenceNumber(),
		TargetDomainID:          targetDomainID,
		TargetWorkflowID:        targetWorkflowID,
		TargetRunID:             targetRunID,
		TargetChildWorkflowOnly: targetChildWorkflowOnly,
		InitiatedID:             3,
	}}

	state2, err := s.GetWorkflowExecutionInfo(domainID, workflowExecution)
	s.NoError(err)
	info2 := state2.ExecutionInfo
	s.NotNil(info2, "Valid Workflow info expected.")
	updatedInfo2 := copyWorkflowExecutionInfo(info2)
	updatedStats2 := copyExecutionStats(state2.ExecutionStats)

	err = s.UpdateWorkflowExecutionWithTransferTasks(updatedInfo2, updatedStats2, int64(3), transferTasks, nil)
	s.NoError(err)

	tasks2, err := s.GetTransferTasks(1, false)
	s.NoError(err)
	s.NotNil(tasks2, "expected valid list of tasks.")
	s.Equal(1, len(tasks2), "Expected 1 cancel task.")
	task2 := tasks2[0]
	s.Equal(p.TransferTaskTypeSignalExecution, task2.TaskType)
	s.Equal(domainID, task2.DomainID)
	s.Equal(workflowExecution.GetWorkflowId(), task2.WorkflowID)
	s.Equal(workflowExecution.GetRunId(), task2.RunID)
	s.Equal(targetDomainID, task2.TargetDomainID)
	s.Equal(targetWorkflowID, task2.TargetWorkflowID)
	s.Equal(targetRunID, task2.TargetRunID)
	s.Equal(targetChildWorkflowOnly, task2.TargetChildWorkflowOnly)

	err = s.CompleteTransferTask(task2.TaskID)
	s.NoError(err)
}

// TestReplicationTasks test
func (s *ExecutionManagerSuite) TestReplicationTasks() {
	domainID := "2466d7de-6602-4ad8-b939-fb8f8c36c711"
	workflowExecution := gen.WorkflowExecution{
		WorkflowId: common.StringPtr("get-replication-tasks-test"),
		RunId:      common.StringPtr("aaaaaaaa-aaaa-aaaa-aaaa-aaaaaaaaaaaa"),
	}

	task0, err := s.CreateWorkflowExecution(domainID, workflowExecution, "queue1", "wType", 20, 13, nil, 3, 0, 2, nil)
	s.NoError(err)
	s.NotNil(task0, "Expected non empty task identifier.")
	taskD, err := s.GetTransferTasks(1, false)
	s.Equal(1, len(taskD), "Expected 1 decision task.")
	err = s.CompleteTransferTask(taskD[0].TaskID)
	s.NoError(err)

	state1, err := s.GetWorkflowExecutionInfo(domainID, workflowExecution)
	s.NoError(err)
	info1 := state1.ExecutionInfo
	s.NotNil(info1, "Valid Workflow info expected.")
	updatedInfo1 := copyWorkflowExecutionInfo(info1)
	updatedStats1 := copyExecutionStats(state1.ExecutionStats)

	replicationTasks := []p.Task{
		&p.HistoryReplicationTask{
			TaskID:       s.GetNextSequenceNumber(),
			FirstEventID: int64(1),
			NextEventID:  int64(3),
			Version:      123,
			LastReplicationInfo: map[string]*p.ReplicationInfo{
				"dc1": {
					Version:     int64(3),
					LastEventID: int64(1),
				},
			},
		},
		&p.HistoryReplicationTask{
			TaskID:       s.GetNextSequenceNumber(),
			FirstEventID: int64(1),
			NextEventID:  int64(3),
			Version:      456,
			LastReplicationInfo: map[string]*p.ReplicationInfo{
				"dc1": {
					Version:     int64(3),
					LastEventID: int64(1),
				},
			},
		},
		&p.SyncActivityTask{
			TaskID:      s.GetNextSequenceNumber(),
			Version:     789,
			ScheduledID: 99,
		},
	}
	err = s.UpdateWorklowStateAndReplication(updatedInfo1, updatedStats1, nil, nil, int64(3), replicationTasks)
	s.NoError(err)

	respTasks, err := s.GetReplicationTasks(1, true)
	s.NoError(err)
	s.Equal(len(replicationTasks), len(respTasks))

	for index := range replicationTasks {
		s.Equal(replicationTasks[index].GetTaskID(), respTasks[index].GetTaskID())
		s.Equal(replicationTasks[index].GetType(), respTasks[index].GetTaskType())
		s.Equal(replicationTasks[index].GetVersion(), respTasks[index].GetVersion())
		switch replicationTasks[index].GetType() {
		case p.ReplicationTaskTypeHistory:
			expected := replicationTasks[index].(*p.HistoryReplicationTask)
			s.Equal(expected.FirstEventID, respTasks[index].FirstEventID)
			s.Equal(expected.NextEventID, respTasks[index].NextEventID)
			s.Equal(expected.EventStoreVersion, respTasks[index].EventStoreVersion)
			s.Equal(expected.BranchToken, respTasks[index].BranchToken)
			s.Equal(expected.NewRunBranchToken, respTasks[index].NewRunBranchToken)
			s.Equal(expected.ResetWorkflow, respTasks[index].ResetWorkflow)
			s.Equal(len(expected.LastReplicationInfo), len(respTasks[index].LastReplicationInfo))
			for k, v := range expected.LastReplicationInfo {
				got, ok := respTasks[index].LastReplicationInfo[k]
				s.True(ok, "replication info missing key")
				s.Equal(v.Version, got.Version)
				s.Equal(v.LastEventID, got.LastEventID)
			}
		case p.ReplicationTaskTypeSyncActivity:
			expected := replicationTasks[index].(*p.SyncActivityTask)
			s.Equal(expected.ScheduledID, respTasks[index].ScheduledID)
		}
		err = s.CompleteReplicationTask(respTasks[index].GetTaskID())
		s.NoError(err)
	}
}

// TestTransferTasksComplete test
func (s *ExecutionManagerSuite) TestTransferTasksComplete() {
	domainID := "8bfb47be-5b57-4d55-9109-5fb35e20b1d7"
	workflowExecution := gen.WorkflowExecution{
		WorkflowId: common.StringPtr("get-transfer-tasks-test-complete"),
		RunId:      common.StringPtr("aaaaaaaa-aaaa-aaaa-aaaa-aaaaaaaaaaaa"),
	}
	tasklist := "some random tasklist"

	task0, err0 := s.CreateWorkflowExecution(domainID, workflowExecution, tasklist, "wType", 20, 13, nil, 3, 0, 2, nil)
	s.NoError(err0)
	s.NotNil(task0, "Expected non empty task identifier.")

	tasks1, err1 := s.GetTransferTasks(1, false)
	s.NoError(err1)
	s.NotNil(tasks1, "expected valid list of tasks.")
	s.Equal(1, len(tasks1), "Expected 1 decision task.")
	task1 := tasks1[0]
	s.Equal(domainID, task1.DomainID)
	s.Equal(workflowExecution.GetWorkflowId(), task1.WorkflowID)
	s.Equal(workflowExecution.GetRunId(), task1.RunID)
	s.Equal(tasklist, task1.TaskList)
	s.Equal(p.TransferTaskTypeDecisionTask, task1.TaskType)
	s.Equal(int64(2), task1.ScheduleID)
	s.Equal(p.TransferTaskTransferTargetWorkflowID, task1.TargetWorkflowID)
	s.Equal("", task1.TargetRunID)
	err3 := s.CompleteTransferTask(task1.TaskID)
	s.NoError(err3)

	state0, err1 := s.GetWorkflowExecutionInfo(domainID, workflowExecution)
	s.NoError(err1)
	info0 := state0.ExecutionInfo
	s.NotNil(info0, "Valid Workflow info expected.")

	updatedInfo := copyWorkflowExecutionInfo(info0)
	updatedStats := copyExecutionStats(state0.ExecutionStats)
	updatedInfo.NextEventID = int64(6)
	updatedInfo.LastProcessedEvent = int64(2)
	scheduleID := int64(123)
	targetDomainID := "8bfb47be-5b57-4d66-9109-5fb35e20b1d0"
	targetWorkflowID := "some random target domain ID"
	targetRunID := uuid.New()
	currentTransferID := s.GetTransferReadLevel()
	now := time.Now()
	tasks := []p.Task{
		&p.ActivityTask{now, currentTransferID + 10001, domainID, tasklist, scheduleID, 111},
		&p.DecisionTask{now, currentTransferID + 10002, domainID, tasklist, scheduleID, 222, false},
		&p.CloseExecutionTask{now, currentTransferID + 10003, 333},
		&p.CancelExecutionTask{now, currentTransferID + 10004, targetDomainID, targetWorkflowID, targetRunID, true, scheduleID, 444},
		&p.SignalExecutionTask{now, currentTransferID + 10005, targetDomainID, targetWorkflowID, targetRunID, true, scheduleID, 555},
		&p.StartChildExecutionTask{now, currentTransferID + 10006, targetDomainID, targetWorkflowID, scheduleID, 666},
	}
	err2 := s.UpdateWorklowStateAndReplication(updatedInfo, updatedStats, nil, nil, int64(3), tasks)
	s.NoError(err2)

	txTasks, err1 := s.GetTransferTasks(1, true) // use page size one to force pagination
	s.NoError(err1)
	s.NotNil(txTasks, "expected valid list of tasks.")
	s.Equal(len(tasks), len(txTasks))
	for index := range tasks {
		s.True(timeComparator(tasks[index].GetVisibilityTimestamp(), txTasks[index].VisibilityTimestamp, TimePrecision))
	}
	s.Equal(p.TransferTaskTypeActivityTask, txTasks[0].TaskType)
	s.Equal(p.TransferTaskTypeDecisionTask, txTasks[1].TaskType)
	s.Equal(p.TransferTaskTypeCloseExecution, txTasks[2].TaskType)
	s.Equal(p.TransferTaskTypeCancelExecution, txTasks[3].TaskType)
	s.Equal(p.TransferTaskTypeSignalExecution, txTasks[4].TaskType)
	s.Equal(p.TransferTaskTypeStartChildExecution, txTasks[5].TaskType)
	s.Equal(int64(111), txTasks[0].Version)
	s.Equal(int64(222), txTasks[1].Version)
	s.Equal(int64(333), txTasks[2].Version)
	s.Equal(int64(444), txTasks[3].Version)
	s.Equal(int64(555), txTasks[4].Version)
	s.Equal(int64(666), txTasks[5].Version)

	err2 = s.CompleteTransferTask(txTasks[0].TaskID)
	s.NoError(err2)

	err2 = s.CompleteTransferTask(txTasks[1].TaskID)
	s.NoError(err2)

	err2 = s.CompleteTransferTask(txTasks[2].TaskID)
	s.NoError(err2)

	err2 = s.CompleteTransferTask(txTasks[3].TaskID)
	s.NoError(err2)

	err2 = s.CompleteTransferTask(txTasks[4].TaskID)
	s.NoError(err2)

	err2 = s.CompleteTransferTask(txTasks[5].TaskID)
	s.NoError(err2)

	txTasks, err2 = s.GetTransferTasks(100, false)
	s.NoError(err2)
	s.Empty(txTasks, "expected empty task list.")
}

// TestTransferTasksRangeComplete test
func (s *ExecutionManagerSuite) TestTransferTasksRangeComplete() {
	domainID := "8bfb47be-5b57-4d55-9109-5fb35e20b1d7"
	workflowExecution := gen.WorkflowExecution{
		WorkflowId: common.StringPtr("get-transfer-tasks-test-range-complete"),
		RunId:      common.StringPtr("aaaaaaaa-aaaa-aaaa-aaaa-aaaaaaaaaaaa"),
	}
	tasklist := "some random tasklist"

	task0, err0 := s.CreateWorkflowExecution(domainID, workflowExecution, tasklist, "wType", 20, 13, nil, 3, 0, 2, nil)
	s.NoError(err0)
	s.NotNil(task0, "Expected non empty task identifier.")

	tasks1, err1 := s.GetTransferTasks(1, false)
	s.NoError(err1)
	s.NotNil(tasks1, "expected valid list of tasks.")
	s.Equal(1, len(tasks1), "Expected 1 decision task.")
	task1 := tasks1[0]
	s.Equal(domainID, task1.DomainID)
	s.Equal(workflowExecution.GetWorkflowId(), task1.WorkflowID)
	s.Equal(workflowExecution.GetRunId(), task1.RunID)
	s.Equal(tasklist, task1.TaskList)
	s.Equal(p.TransferTaskTypeDecisionTask, task1.TaskType)
	s.Equal(int64(2), task1.ScheduleID)
	s.Equal(p.TransferTaskTransferTargetWorkflowID, task1.TargetWorkflowID)
	s.Equal("", task1.TargetRunID)
	err3 := s.CompleteTransferTask(task1.TaskID)
	s.NoError(err3)

	state0, err1 := s.GetWorkflowExecutionInfo(domainID, workflowExecution)
	s.NoError(err1)
	info0 := state0.ExecutionInfo
	s.NotNil(info0, "Valid Workflow info expected.")

	updatedInfo := copyWorkflowExecutionInfo(info0)
	updatedStats := copyExecutionStats(state0.ExecutionStats)
	updatedInfo.NextEventID = int64(6)
	updatedInfo.LastProcessedEvent = int64(2)
	scheduleID := int64(123)
	targetDomainID := "8bfb47be-5b57-4d66-9109-5fb35e20b1d0"
	targetWorkflowID := "some random target domain ID"
	targetRunID := uuid.New()
	currentTransferID := s.GetTransferReadLevel()
	now := time.Now()
	tasks := []p.Task{
		&p.ActivityTask{now, currentTransferID + 10001, domainID, tasklist, scheduleID, 111},
		&p.DecisionTask{now, currentTransferID + 10002, domainID, tasklist, scheduleID, 222, false},
		&p.CloseExecutionTask{now, currentTransferID + 10003, 333},
		&p.CancelExecutionTask{now, currentTransferID + 10004, targetDomainID, targetWorkflowID, targetRunID, true, scheduleID, 444},
		&p.SignalExecutionTask{now, currentTransferID + 10005, targetDomainID, targetWorkflowID, targetRunID, true, scheduleID, 555},
		&p.StartChildExecutionTask{now, currentTransferID + 10006, targetDomainID, targetWorkflowID, scheduleID, 666},
	}
	err2 := s.UpdateWorklowStateAndReplication(updatedInfo, updatedStats, nil, nil, int64(3), tasks)
	s.NoError(err2)

	txTasks, err1 := s.GetTransferTasks(1, true) // use page size one to force pagination
	s.NoError(err1)
	s.NotNil(txTasks, "expected valid list of tasks.")
	s.Equal(len(tasks), len(txTasks))
	for index := range tasks {
		s.True(timeComparator(tasks[index].GetVisibilityTimestamp(), txTasks[index].VisibilityTimestamp, TimePrecision))
	}
	s.Equal(p.TransferTaskTypeActivityTask, txTasks[0].TaskType)
	s.Equal(p.TransferTaskTypeDecisionTask, txTasks[1].TaskType)
	s.Equal(p.TransferTaskTypeCloseExecution, txTasks[2].TaskType)
	s.Equal(p.TransferTaskTypeCancelExecution, txTasks[3].TaskType)
	s.Equal(p.TransferTaskTypeSignalExecution, txTasks[4].TaskType)
	s.Equal(p.TransferTaskTypeStartChildExecution, txTasks[5].TaskType)
	s.Equal(int64(111), txTasks[0].Version)
	s.Equal(int64(222), txTasks[1].Version)
	s.Equal(int64(333), txTasks[2].Version)
	s.Equal(int64(444), txTasks[3].Version)
	s.Equal(int64(555), txTasks[4].Version)
	s.Equal(int64(666), txTasks[5].Version)

	err2 = s.RangeCompleteTransferTask(txTasks[0].TaskID-1, txTasks[5].TaskID)
	s.NoError(err2)

	txTasks, err2 = s.GetTransferTasks(100, false)
	s.NoError(err2)
	s.Empty(txTasks, "expected empty task list.")
}

// TestTimerTasksComplete test
func (s *ExecutionManagerSuite) TestTimerTasksComplete() {
	domainID := "8bfb47be-5b57-4d66-9109-5fb35e20b1d7"
	workflowExecution := gen.WorkflowExecution{
		WorkflowId: common.StringPtr("get-timer-tasks-test-complete"),
		RunId:      common.StringPtr("aaaaaaaa-aaaa-aaaa-aaaa-aaaaaaaaaaaa"),
	}

	now := time.Now()
	initialTasks := []p.Task{&p.DecisionTimeoutTask{now.Add(1 * time.Second), 1, 2, 3, int(gen.TimeoutTypeStartToClose), 11}}

	task0, err0 := s.CreateWorkflowExecution(domainID, workflowExecution, "taskList", "wType", 20, 13, nil, 3, 0, 2, initialTasks)
	s.NoError(err0)
	s.NotNil(task0, "Expected non empty task identifier.")

	state0, err1 := s.GetWorkflowExecutionInfo(domainID, workflowExecution)
	s.NoError(err1)
	info0 := state0.ExecutionInfo
	s.NotNil(info0, "Valid Workflow info expected.")

	updatedInfo := copyWorkflowExecutionInfo(info0)
	updatedStats := copyExecutionStats(state0.ExecutionStats)
	updatedInfo.NextEventID = int64(5)
	updatedInfo.LastProcessedEvent = int64(2)
	tasks := []p.Task{
		&p.WorkflowTimeoutTask{now.Add(2 * time.Second), 2, 12},
		&p.DeleteHistoryEventTask{now.Add(2 * time.Second), 3, 13},
		&p.ActivityTimeoutTask{now.Add(3 * time.Second), 4, int(gen.TimeoutTypeStartToClose), 7, 0, 14},
		&p.UserTimerTask{now.Add(3 * time.Second), 5, 7, 15},
	}
	err2 := s.UpdateWorkflowExecution(updatedInfo, updatedStats, nil, []int64{int64(4)}, nil, int64(3), tasks, nil, nil, nil, nil)
	s.NoError(err2)

	timerTasks, err1 := s.GetTimerIndexTasks(1, true) // use page size one to force pagination
	s.NoError(err1)
	s.NotNil(timerTasks, "expected valid list of tasks.")
	s.Equal(len(tasks)+len(initialTasks), len(timerTasks))
	s.Equal(p.TaskTypeDecisionTimeout, timerTasks[0].TaskType)
	s.Equal(p.TaskTypeWorkflowTimeout, timerTasks[1].TaskType)
	s.Equal(p.TaskTypeDeleteHistoryEvent, timerTasks[2].TaskType)
	s.Equal(p.TaskTypeActivityTimeout, timerTasks[3].TaskType)
	s.Equal(p.TaskTypeUserTimer, timerTasks[4].TaskType)
	s.Equal(int64(11), timerTasks[0].Version)
	s.Equal(int64(12), timerTasks[1].Version)
	s.Equal(int64(13), timerTasks[2].Version)
	s.Equal(int64(14), timerTasks[3].Version)
	s.Equal(int64(15), timerTasks[4].Version)

	err2 = s.RangeCompleteTimerTask(timerTasks[0].VisibilityTimestamp, timerTasks[4].VisibilityTimestamp.Add(1*time.Second))
	s.NoError(err2)

	timerTasks2, err2 := s.GetTimerIndexTasks(100, false)
	s.NoError(err2)
	s.Empty(timerTasks2, "expected empty task list.")
}

// TestTimerTasksRangeComplete test
func (s *ExecutionManagerSuite) TestTimerTasksRangeComplete() {
	domainID := "8bfb47be-5b57-4d66-9109-5fb35e20b1d7"
	workflowExecution := gen.WorkflowExecution{
		WorkflowId: common.StringPtr("get-timer-tasks-test-range-complete"),
		RunId:      common.StringPtr("aaaaaaaa-aaaa-aaaa-aaaa-aaaaaaaaaaaa"),
	}

	task0, err0 := s.CreateWorkflowExecution(domainID, workflowExecution, "taskList", "wType", 20, 13, nil, 3, 0, 2, nil)
	s.NoError(err0)
	s.NotNil(task0, "Expected non empty task identifier.")

	state0, err1 := s.GetWorkflowExecutionInfo(domainID, workflowExecution)
	s.NoError(err1)
	info0 := state0.ExecutionInfo
	s.NotNil(info0, "Valid Workflow info expected.")

	updatedInfo := copyWorkflowExecutionInfo(info0)
	updatedStats := copyExecutionStats(state0.ExecutionStats)
	updatedInfo.NextEventID = int64(5)
	updatedInfo.LastProcessedEvent = int64(2)
	tasks := []p.Task{
		&p.DecisionTimeoutTask{time.Now(), 1, 2, 3, int(gen.TimeoutTypeStartToClose), 11},
		&p.WorkflowTimeoutTask{time.Now(), 2, 12},
		&p.DeleteHistoryEventTask{time.Now(), 3, 13},
		&p.ActivityTimeoutTask{time.Now(), 4, int(gen.TimeoutTypeStartToClose), 7, 0, 14},
		&p.UserTimerTask{time.Now(), 5, 7, 15},
	}
	err2 := s.UpdateWorkflowExecution(updatedInfo, updatedStats, nil, []int64{int64(4)}, nil, int64(3), tasks, nil, nil, nil, nil)
	s.NoError(err2)

	timerTasks, err1 := s.GetTimerIndexTasks(1, true) // use page size one to force pagination
	s.NoError(err1)
	s.NotNil(timerTasks, "expected valid list of tasks.")
	s.Equal(len(tasks), len(timerTasks))
	s.Equal(p.TaskTypeDecisionTimeout, timerTasks[0].TaskType)
	s.Equal(p.TaskTypeWorkflowTimeout, timerTasks[1].TaskType)
	s.Equal(p.TaskTypeDeleteHistoryEvent, timerTasks[2].TaskType)
	s.Equal(p.TaskTypeActivityTimeout, timerTasks[3].TaskType)
	s.Equal(p.TaskTypeUserTimer, timerTasks[4].TaskType)
	s.Equal(int64(11), timerTasks[0].Version)
	s.Equal(int64(12), timerTasks[1].Version)
	s.Equal(int64(13), timerTasks[2].Version)
	s.Equal(int64(14), timerTasks[3].Version)
	s.Equal(int64(15), timerTasks[4].Version)

	err2 = s.UpdateWorkflowExecution(updatedInfo, updatedStats, nil, nil, nil, int64(5), nil, nil, nil, nil, nil)
	s.NoError(err2)

	err2 = s.CompleteTimerTask(timerTasks[0].VisibilityTimestamp, timerTasks[0].TaskID)
	s.NoError(err2)

	err2 = s.CompleteTimerTask(timerTasks[1].VisibilityTimestamp, timerTasks[1].TaskID)
	s.NoError(err2)

	err2 = s.CompleteTimerTask(timerTasks[2].VisibilityTimestamp, timerTasks[2].TaskID)
	s.NoError(err2)

	err2 = s.CompleteTimerTask(timerTasks[3].VisibilityTimestamp, timerTasks[3].TaskID)
	s.NoError(err2)

	err2 = s.CompleteTimerTask(timerTasks[4].VisibilityTimestamp, timerTasks[4].TaskID)
	s.NoError(err2)

	timerTasks2, err2 := s.GetTimerIndexTasks(100, false)
	s.NoError(err2)
	s.Empty(timerTasks2, "expected empty task list.")
}

// TestWorkflowMutableStateActivities test
func (s *ExecutionManagerSuite) TestWorkflowMutableStateActivities() {
	domainID := "7fcf0aa9-e121-4292-bdad-0a75181b4aa3"
	workflowExecution := gen.WorkflowExecution{
		WorkflowId: common.StringPtr("test-workflow-mutable-test"),
		RunId:      common.StringPtr("aaaaaaaa-aaaa-aaaa-aaaa-aaaaaaaaaaaa"),
	}

	task0, err0 := s.CreateWorkflowExecution(domainID, workflowExecution, "taskList", "wType", 20, 13, nil, 3, 0, 2, nil)
	s.NoError(err0)
	s.NotNil(task0, "Expected non empty task identifier.")

	state0, err1 := s.GetWorkflowExecutionInfo(domainID, workflowExecution)
	s.NoError(err1)
	info0 := state0.ExecutionInfo
	s.NotNil(info0, "Valid Workflow info expected.")

	updatedInfo := copyWorkflowExecutionInfo(info0)
	updatedStats := copyExecutionStats(state0.ExecutionStats)
	updatedInfo.NextEventID = int64(5)
	updatedInfo.LastProcessedEvent = int64(2)
	currentTime := time.Now()
	activityInfos := []*p.ActivityInfo{{
		Version:                  7789,
		ScheduleID:               1,
		ScheduledEventBatchID:    1,
		ScheduledEvent:           &gen.HistoryEvent{EventId: int64Ptr(1)},
		ScheduledTime:            currentTime,
		ActivityID:               uuid.New(),
		RequestID:                uuid.New(),
		Details:                  []byte(uuid.New()),
		StartedID:                2,
		StartedEvent:             &gen.HistoryEvent{EventId: int64Ptr(2)},
		StartedTime:              currentTime,
		ScheduleToCloseTimeout:   1,
		ScheduleToStartTimeout:   2,
		StartToCloseTimeout:      3,
		HeartbeatTimeout:         4,
		LastHeartBeatUpdatedTime: currentTime,
		TimerTaskStatus:          1,
		CancelRequested:          true,
		CancelRequestID:          math.MaxInt64,
		Attempt:                  math.MaxInt32,
		DomainID:                 domainID,
		StartedIdentity:          uuid.New(),
		TaskList:                 uuid.New(),
		HasRetryPolicy:           true,
		InitialInterval:          math.MaxInt32,
		MaximumInterval:          math.MaxInt32,
		MaximumAttempts:          math.MaxInt32,
		BackoffCoefficient:       5.55,
		ExpirationTime:           currentTime,
		NonRetriableErrors:       []string{"accessDenied", "badRequest"},
		LastFailureReason:        "some random error",
		LastWorkerIdentity:       uuid.New(),
	}}
	err2 := s.UpdateWorkflowExecution(updatedInfo, updatedStats, nil, []int64{int64(4)}, nil, int64(3), nil, activityInfos, nil, nil, nil)
	s.NoError(err2)

	state, err1 := s.GetWorkflowExecutionInfo(domainID, workflowExecution)
	s.NoError(err1)
	s.NotNil(state, "expected valid state.")
	s.Equal(1, len(state.ActivityInfos))
	log.Printf("%+v", state.ActivityInfos)
	ai, ok := state.ActivityInfos[1]
	s.True(ok)
	s.NotNil(ai)
	s.Equal(int64(7789), ai.Version)
	s.Equal(int64(1), ai.ScheduleID)
	s.Equal(int64(1), ai.ScheduledEventBatchID)
	s.Equal(int64(1), *ai.ScheduledEvent.EventId)
	s.EqualTimes(currentTime, ai.ScheduledTime)
	s.Equal(activityInfos[0].ActivityID, ai.ActivityID)
	s.Equal(activityInfos[0].RequestID, ai.RequestID)
	s.Equal(activityInfos[0].Details, ai.Details)
	s.Equal(int64(2), ai.StartedID)
	s.Equal(int64(2), *ai.StartedEvent.EventId)
	s.EqualTimes(currentTime, ai.StartedTime)
	s.Equal(int32(1), ai.ScheduleToCloseTimeout)
	s.Equal(int32(2), ai.ScheduleToStartTimeout)
	s.Equal(int32(3), ai.StartToCloseTimeout)
	s.Equal(int32(4), ai.HeartbeatTimeout)
	s.EqualTimes(currentTime, ai.LastHeartBeatUpdatedTime)
	s.Equal(int32(1), ai.TimerTaskStatus)
	s.Equal(activityInfos[0].CancelRequested, ai.CancelRequested)
	s.Equal(activityInfos[0].CancelRequestID, ai.CancelRequestID)
	s.Equal(activityInfos[0].Attempt, ai.Attempt)
	s.Equal(activityInfos[0].DomainID, ai.DomainID)
	s.Equal(activityInfos[0].StartedIdentity, ai.StartedIdentity)
	s.Equal(activityInfos[0].TaskList, ai.TaskList)
	s.Equal(activityInfos[0].HasRetryPolicy, ai.HasRetryPolicy)
	s.Equal(activityInfos[0].InitialInterval, ai.InitialInterval)
	s.Equal(activityInfos[0].MaximumInterval, ai.MaximumInterval)
	s.Equal(activityInfos[0].MaximumAttempts, ai.MaximumAttempts)
	s.Equal(activityInfos[0].BackoffCoefficient, ai.BackoffCoefficient)
	s.EqualTimes(activityInfos[0].ExpirationTime, ai.ExpirationTime)
	s.Equal(activityInfos[0].NonRetriableErrors, ai.NonRetriableErrors)
	s.Equal(activityInfos[0].LastFailureReason, ai.LastFailureReason)
	s.Equal(activityInfos[0].LastWorkerIdentity, ai.LastWorkerIdentity)

	err2 = s.UpdateWorkflowExecution(updatedInfo, updatedStats, nil, nil, nil, int64(5), nil, nil, []int64{1}, nil, nil)
	s.NoError(err2)

	state, err2 = s.GetWorkflowExecutionInfo(domainID, workflowExecution)
	s.NoError(err2)
	s.NotNil(state, "expected valid state.")
	s.Equal(0, len(state.ActivityInfos))
}

// TestWorkflowMutableStateTimers test
func (s *ExecutionManagerSuite) TestWorkflowMutableStateTimers() {
	domainID := "025d178a-709b-4c07-8dd7-86dbf9bd2e06"
	workflowExecution := gen.WorkflowExecution{
		WorkflowId: common.StringPtr("test-workflow-mutable-timers-test"),
		RunId:      common.StringPtr("aaaaaaaa-aaaa-aaaa-aaaa-aaaaaaaaaaaa"),
	}

	task0, err0 := s.CreateWorkflowExecution(domainID, workflowExecution, "taskList", "wType", 20, 13, nil, 3, 0, 2, nil)
	s.NoError(err0)
	s.NotNil(task0, "Expected non empty task identifier.")

	state0, err1 := s.GetWorkflowExecutionInfo(domainID, workflowExecution)
	s.NoError(err1)
	info0 := state0.ExecutionInfo
	s.NotNil(info0, "Valid Workflow info expected.")

	updatedInfo := copyWorkflowExecutionInfo(info0)
	updatedStats := copyExecutionStats(state0.ExecutionStats)
	updatedInfo.NextEventID = int64(5)
	updatedInfo.LastProcessedEvent = int64(2)
	currentTime := time.Now().UTC()
	timerID := "id_1"
	timerInfos := []*p.TimerInfo{{
		Version:    3345,
		TimerID:    timerID,
		ExpiryTime: currentTime,
		TaskID:     2,
		StartedID:  5,
	}}
	err2 := s.UpdateWorkflowExecution(updatedInfo, updatedStats, nil, []int64{int64(4)}, nil, int64(3), nil, nil, nil, timerInfos, nil)
	s.NoError(err2)

	state, err1 := s.GetWorkflowExecutionInfo(domainID, workflowExecution)
	s.NoError(err1)
	s.NotNil(state, "expected valid state.")
	s.Equal(1, len(state.TimerInfos))
	s.Equal(int64(3345), state.TimerInfos[timerID].Version)
	s.Equal(timerID, state.TimerInfos[timerID].TimerID)
	s.EqualTimesWithPrecision(currentTime, state.TimerInfos[timerID].ExpiryTime, time.Millisecond*500)
	s.Equal(int64(2), state.TimerInfos[timerID].TaskID)
	s.Equal(int64(5), state.TimerInfos[timerID].StartedID)

	err2 = s.UpdateWorkflowExecution(updatedInfo, updatedStats, nil, nil, nil, int64(5), nil, nil, nil, nil, []string{timerID})
	s.NoError(err2)

	state, err1 = s.GetWorkflowExecutionInfo(domainID, workflowExecution)
	s.NoError(err2)
	s.NotNil(state, "expected valid state.")
	s.Equal(0, len(state.TimerInfos))
}

// TestWorkflowMutableStateChildExecutions test
func (s *ExecutionManagerSuite) TestWorkflowMutableStateChildExecutions() {
	domainID := "88236cd2-c439-4cec-9957-2748ce3be074"
	workflowExecution := gen.WorkflowExecution{
		WorkflowId: common.StringPtr("test-workflow-mutable-child-executions-parent-test"),
		RunId:      common.StringPtr("c63dba1e-929c-4fbf-8ec5-4533b16269a9"),
	}

	parentDomainID := "6036ded3-e541-42c9-8f69-3d9354dad081"
	parentExecution := gen.WorkflowExecution{
		WorkflowId: common.StringPtr("test-workflow-mutable-child-executions-child-test"),
		RunId:      common.StringPtr("73e89362-25ec-4305-bcb8-d9448b90856c"),
	}

	task0, err0 := s.CreateChildWorkflowExecution(domainID, workflowExecution, parentDomainID, parentExecution, 1, "taskList", "wType", 20, 13, nil, 3, 0, 2, nil)
	s.NoError(err0)
	s.NotNil(task0, "Expected non empty task identifier.")

	state0, err1 := s.GetWorkflowExecutionInfo(domainID, workflowExecution)
	s.NoError(err1)
	info0 := state0.ExecutionInfo
	s.NotNil(info0, "Valid Workflow info expected.")
	s.Equal(parentDomainID, info0.ParentDomainID)
	s.Equal(parentExecution.GetWorkflowId(), info0.ParentWorkflowID)
	s.Equal(parentExecution.GetRunId(), info0.ParentRunID)
	s.Equal(int64(1), info0.InitiatedID)

	updatedInfo := copyWorkflowExecutionInfo(info0)
	updatedStats := copyExecutionStats(state0.ExecutionStats)
	updatedInfo.NextEventID = int64(5)
	updatedInfo.LastProcessedEvent = int64(2)
	createRequestID := uuid.New()
	childExecutionInfos := []*p.ChildExecutionInfo{{
		Version:         1234,
		InitiatedID:     1,
		InitiatedEvent:  &gen.HistoryEvent{EventId: int64Ptr(1)},
		StartedID:       2,
		StartedEvent:    &gen.HistoryEvent{EventId: int64Ptr(2)},
		CreateRequestID: createRequestID,
	}}
	err2 := s.UpsertChildExecutionsState(updatedInfo, updatedStats, nil, int64(3), childExecutionInfos)
	s.NoError(err2)

	state, err1 := s.GetWorkflowExecutionInfo(domainID, workflowExecution)
	s.NoError(err1)
	s.NotNil(state, "expected valid state.")
	s.Equal(1, len(state.ChildExecutionInfos))
	ci, ok := state.ChildExecutionInfos[1]
	s.True(ok)
	s.NotNil(ci)
	s.Equal(int64(1234), ci.Version)
	s.Equal(int64(1), ci.InitiatedID)
	s.Equal(int64(1), *ci.InitiatedEvent.EventId)
	s.Equal(int64(2), ci.StartedID)
	s.Equal(int64(2), *ci.StartedEvent.EventId)
	s.Equal(createRequestID, ci.CreateRequestID)

	err2 = s.DeleteChildExecutionsState(updatedInfo, updatedStats, nil, int64(5), int64(1))
	s.NoError(err2)

	state, err1 = s.GetWorkflowExecutionInfo(domainID, workflowExecution)
	s.NoError(err2)
	s.NotNil(state, "expected valid state.")
	s.Equal(0, len(state.ChildExecutionInfos))
}

// TestWorkflowMutableStateRequestCancel test
func (s *ExecutionManagerSuite) TestWorkflowMutableStateRequestCancel() {
	domainID := "568b8d19-cf64-4aac-be1b-f8a3edbc1fa9"
	workflowExecution := gen.WorkflowExecution{
		WorkflowId: common.StringPtr("test-workflow-mutable-request-cancel-test"),
		RunId:      common.StringPtr("87f96253-b925-426e-90db-aa4ee89b5aca"),
	}

	task0, err0 := s.CreateWorkflowExecution(domainID, workflowExecution, "taskList", "wType", 20, 13, nil, 3, 0, 2, nil)
	s.NoError(err0)
	s.NotNil(task0, "Expected non empty task identifier.")

	state0, err1 := s.GetWorkflowExecutionInfo(domainID, workflowExecution)
	s.NoError(err1)
	info0 := state0.ExecutionInfo
	s.NotNil(info0, "Valid Workflow info expected.")

	updatedInfo := copyWorkflowExecutionInfo(info0)
	updatedStats := copyExecutionStats(state0.ExecutionStats)
	updatedInfo.NextEventID = int64(5)
	updatedInfo.LastProcessedEvent = int64(2)
<<<<<<< HEAD
	cancelRequestID := uuid.New()
	requestCancelInfos := []*p.RequestCancelInfo{{
		Version:         456,
		InitiatedID:     1,
		CancelRequestID: cancelRequestID,
	}}
	err2 := s.UpsertRequestCancelState(updatedInfo, updatedStats, nil, int64(3), requestCancelInfos)
=======
	requestCancelInfo := &p.RequestCancelInfo{
		Version:               456,
		InitiatedID:           2,
		InitiatedEventBatchID: 1,
		CancelRequestID:       uuid.New(),
	}
	err2 := s.UpsertRequestCancelState(updatedInfo, updatedStats, int64(3), []*p.RequestCancelInfo{requestCancelInfo})
>>>>>>> 336e32ce
	s.NoError(err2)

	state, err1 := s.GetWorkflowExecutionInfo(domainID, workflowExecution)
	s.NoError(err1)
	s.NotNil(state, "expected valid state.")
	s.Equal(1, len(state.RequestCancelInfos))
	ri, ok := state.RequestCancelInfos[requestCancelInfo.InitiatedID]
	s.True(ok)
	s.NotNil(ri)
	s.Equal(requestCancelInfo, ri)

<<<<<<< HEAD
	err2 = s.DeleteCancelState(updatedInfo, updatedStats, nil, int64(5), int64(1))
=======
	err2 = s.DeleteCancelState(updatedInfo, updatedStats, int64(5), requestCancelInfo.InitiatedID)
>>>>>>> 336e32ce
	s.NoError(err2)

	state, err1 = s.GetWorkflowExecutionInfo(domainID, workflowExecution)
	s.NoError(err2)
	s.NotNil(state, "expected valid state.")
	s.Equal(0, len(state.RequestCancelInfos))
}

// TestWorkflowMutableStateSignalInfo test
func (s *ExecutionManagerSuite) TestWorkflowMutableStateSignalInfo() {
	domainID := uuid.New()
	runID := uuid.New()
	workflowExecution := gen.WorkflowExecution{
		WorkflowId: common.StringPtr("test-workflow-mutable-signal-info-test"),
		RunId:      common.StringPtr(runID),
	}

	task0, err0 := s.CreateWorkflowExecution(domainID, workflowExecution, "taskList", "wType", 20, 13, nil, 3, 0, 2, nil)
	s.NoError(err0)
	s.NotNil(task0, "Expected non empty task identifier.")

	state0, err1 := s.GetWorkflowExecutionInfo(domainID, workflowExecution)
	s.NoError(err1)
	info0 := state0.ExecutionInfo
	s.NotNil(info0, "Valid Workflow info expected.")

	updatedInfo := copyWorkflowExecutionInfo(info0)
	updatedStats := copyExecutionStats(state0.ExecutionStats)
	updatedInfo.NextEventID = int64(5)
	updatedInfo.LastProcessedEvent = int64(2)
<<<<<<< HEAD
	signalRequestID := uuid.New()
	signalName := "my signal"
	input := []byte("test signal input")
	control := []byte(uuid.New())
	signalInfos := []*p.SignalInfo{
		{
			Version:         123,
			InitiatedID:     1,
			SignalRequestID: signalRequestID,
			SignalName:      signalName,
			Input:           input,
			Control:         control,
		}}
	err2 := s.UpsertSignalInfoState(updatedInfo, updatedStats, nil, int64(3), signalInfos)
=======
	signalInfo := &p.SignalInfo{
		Version:               123,
		InitiatedID:           2,
		InitiatedEventBatchID: 1,
		SignalRequestID:       uuid.New(),
		SignalName:            "my signal",
		Input:                 []byte("test signal input"),
		Control:               []byte(uuid.New()),
	}
	err2 := s.UpsertSignalInfoState(updatedInfo, updatedStats, int64(3), []*p.SignalInfo{signalInfo})
>>>>>>> 336e32ce
	s.NoError(err2)

	state, err1 := s.GetWorkflowExecutionInfo(domainID, workflowExecution)
	s.NoError(err1)
	s.NotNil(state, "expected valid state.")
	s.Equal(1, len(state.SignalInfos))
	si, ok := state.SignalInfos[signalInfo.InitiatedID]
	s.True(ok)
	s.NotNil(si)
	s.Equal(signalInfo, si)

<<<<<<< HEAD
	err2 = s.DeleteSignalState(updatedInfo, updatedStats, nil, int64(5), int64(1))
=======
	err2 = s.DeleteSignalState(updatedInfo, updatedStats, int64(5), signalInfo.InitiatedID)
>>>>>>> 336e32ce
	s.NoError(err2)

	state, err1 = s.GetWorkflowExecutionInfo(domainID, workflowExecution)
	s.NoError(err2)
	s.NotNil(state, "expected valid state.")
	s.Equal(0, len(state.SignalInfos))
}

// TestWorkflowMutableStateSignalRequested test
func (s *ExecutionManagerSuite) TestWorkflowMutableStateSignalRequested() {
	domainID := uuid.New()
	runID := uuid.New()
	workflowExecution := gen.WorkflowExecution{
		WorkflowId: common.StringPtr("test-workflow-mutable-signal-requested-test"),
		RunId:      common.StringPtr(runID),
	}

	task0, err0 := s.CreateWorkflowExecution(domainID, workflowExecution, "taskList", "wType", 20, 13, nil, 3, 0, 2, nil)
	s.NoError(err0)
	s.NotNil(task0, "Expected non empty task identifier.")

	state0, err1 := s.GetWorkflowExecutionInfo(domainID, workflowExecution)
	s.NoError(err1)
	info0 := state0.ExecutionInfo
	s.NotNil(info0, "Valid Workflow info expected.")

	updatedInfo := copyWorkflowExecutionInfo(info0)
	updatedStats := copyExecutionStats(state0.ExecutionStats)
	updatedInfo.NextEventID = int64(5)
	updatedInfo.LastProcessedEvent = int64(2)
	signalRequestedID := uuid.New()
	signalsRequested := []string{signalRequestedID}
	err2 := s.UpsertSignalsRequestedState(updatedInfo, updatedStats, nil, int64(3), signalsRequested)
	s.NoError(err2)

	state, err1 := s.GetWorkflowExecutionInfo(domainID, workflowExecution)
	s.NoError(err1)
	s.NotNil(state, "expected valid state.")
	s.Equal(1, len(state.SignalRequestedIDs))
	ri, ok := state.SignalRequestedIDs[signalRequestedID]
	s.True(ok)
	s.NotNil(ri)

	err2 = s.DeleteSignalsRequestedState(updatedInfo, updatedStats, nil, int64(5), signalRequestedID)
	s.NoError(err2)

	state, err1 = s.GetWorkflowExecutionInfo(domainID, workflowExecution)
	s.NoError(err2)
	s.NotNil(state, "expected valid state.")
	s.Equal(0, len(state.SignalRequestedIDs))
}

// TestWorkflowMutableStateInfo test
func (s *ExecutionManagerSuite) TestWorkflowMutableStateInfo() {
	domainID := "9ed8818b-3090-4160-9f21-c6b70e64d2dd"
	workflowExecution := gen.WorkflowExecution{
		WorkflowId: common.StringPtr("test-workflow-mutable-state-test"),
		RunId:      common.StringPtr("aaaaaaaa-aaaa-aaaa-aaaa-aaaaaaaaaaaa"),
	}

	task0, err0 := s.CreateWorkflowExecution(domainID, workflowExecution, "taskList", "wType", 20, 13, nil, 3, 0, 2, nil)
	s.NoError(err0)
	s.NotNil(task0, "Expected non empty task identifier.")

	state0, err1 := s.GetWorkflowExecutionInfo(domainID, workflowExecution)
	s.NoError(err1)
	info0 := state0.ExecutionInfo
	s.NotNil(info0, "Valid Workflow info expected.")

	updatedInfo := copyWorkflowExecutionInfo(info0)
	updatedStats := copyExecutionStats(state0.ExecutionStats)
	updatedInfo.NextEventID = int64(5)
	updatedInfo.LastProcessedEvent = int64(2)

	err2 := s.UpdateWorkflowExecution(updatedInfo, updatedStats, nil, []int64{int64(4)}, nil, int64(3), nil, nil, nil, nil, nil)
	s.NoError(err2)

	state, err1 := s.GetWorkflowExecutionInfo(domainID, workflowExecution)
	s.NoError(err1)
	s.NotNil(state, "expected valid state.")
	s.NotNil(state.ExecutionInfo, "expected valid MS Info state.")
	s.Equal(updatedInfo.NextEventID, state.ExecutionInfo.NextEventID)
	s.Equal(updatedInfo.State, state.ExecutionInfo.State)
}

// TestContinueAsNew test
func (s *ExecutionManagerSuite) TestContinueAsNew() {
	domainID := "c1c0bb55-04e6-4a9c-89d0-1be7b96459f8"
	workflowExecution := gen.WorkflowExecution{
		WorkflowId: common.StringPtr("continue-as-new-workflow-test"),
		RunId:      common.StringPtr("551c88d2-d9e6-404f-8131-9eec14f36643"),
	}

	_, err0 := s.CreateWorkflowExecution(domainID, workflowExecution, "queue1", "wType", 20, 13, nil, 3, 0, 2, nil)
	s.NoError(err0)

	state0, err1 := s.GetWorkflowExecutionInfo(domainID, workflowExecution)
	s.NoError(err1)
	info0 := state0.ExecutionInfo
	continueAsNewInfo := copyWorkflowExecutionInfo(info0)
	continueAsNewStats := copyExecutionStats(state0.ExecutionStats)
	continueAsNewInfo.State = p.WorkflowStateCreated
	continueAsNewInfo.CloseStatus = p.WorkflowCloseStatusNone
	continueAsNewInfo.NextEventID = int64(5)
	continueAsNewInfo.LastProcessedEvent = int64(2)

	newWorkflowExecution := gen.WorkflowExecution{
		WorkflowId: common.StringPtr("continue-as-new-workflow-test"),
		RunId:      common.StringPtr("64c7e15a-3fd7-4182-9c6f-6f25a4fa2614"),
	}

	testResetPoints := gen.ResetPoints{
		Points: []*gen.ResetPointInfo{
			&gen.ResetPointInfo{
				BinaryChecksum:           common.StringPtr("test-binary-checksum"),
				RunId:                    common.StringPtr("test-runID"),
				FirstDecisionCompletedId: common.Int64Ptr(123),
				CreatedTimeNano:          common.Int64Ptr(456),
				Resettable:               common.BoolPtr(true),
				ExpiringTimeNano:         common.Int64Ptr(789),
			},
		},
	}

	err2 := s.ContinueAsNewExecution(continueAsNewInfo, continueAsNewStats, info0.NextEventID, newWorkflowExecution, int64(3), int64(2), &testResetPoints)
	s.NoError(err2)

	prevExecutionState, err3 := s.GetWorkflowExecutionInfo(domainID, workflowExecution)
	s.NoError(err3)
	prevExecutionInfo := prevExecutionState.ExecutionInfo
	s.Equal(p.WorkflowStateCreated, prevExecutionInfo.State)
	s.Equal(p.WorkflowCloseStatusNone, prevExecutionInfo.CloseStatus)
	s.Equal(int64(5), prevExecutionInfo.NextEventID)
	s.Equal(int64(2), prevExecutionInfo.LastProcessedEvent)
	s.True(prevExecutionInfo.AutoResetPoints.Equals(&gen.ResetPoints{}))

	newExecutionState, err4 := s.GetWorkflowExecutionInfo(domainID, newWorkflowExecution)
	s.NoError(err4)
	newExecutionInfo := newExecutionState.ExecutionInfo
	s.Equal(p.WorkflowStateCreated, newExecutionInfo.State)
	s.Equal(p.WorkflowCloseStatusNone, newExecutionInfo.CloseStatus)
	s.Equal(int64(3), newExecutionInfo.NextEventID)
	s.Equal(common.EmptyEventID, newExecutionInfo.LastProcessedEvent)
	s.Equal(int64(2), newExecutionInfo.DecisionScheduleID)
	s.Equal(testResetPoints.String(), newExecutionInfo.AutoResetPoints.String())

	newRunID, err5 := s.GetCurrentWorkflowRunID(domainID, workflowExecution.GetWorkflowId())
	s.NoError(err5)
	s.Equal(newWorkflowExecution.GetRunId(), newRunID)
}

// TestReplicationTransferTaskTasks test
func (s *ExecutionManagerSuite) TestReplicationTransferTaskTasks() {
	domainID := "2466d7de-6602-4ad8-b939-fb8f8c36c711"
	workflowExecution := gen.WorkflowExecution{
		WorkflowId: common.StringPtr("replication-transfer-task-test"),
		RunId:      common.StringPtr("dcde9d85-5d7a-43c7-8b18-cb2cae0e29e0"),
	}

	task0, err := s.CreateWorkflowExecution(domainID, workflowExecution, "queue1", "wType", 20, 13, nil, 3, 0, 2, nil)
	s.NoError(err)
	s.NotNil(task0, "Expected non empty task identifier.")

	taskD, err := s.GetTransferTasks(1, false)
	s.Equal(1, len(taskD), "Expected 1 decision task.")
	err = s.CompleteTransferTask(taskD[0].TaskID)
	s.NoError(err)

	state1, err := s.GetWorkflowExecutionInfo(domainID, workflowExecution)
	s.NoError(err)
	info1 := state1.ExecutionInfo
	s.NotNil(info1, "Valid Workflow info expected.")
	updatedInfo1 := copyWorkflowExecutionInfo(info1)
	updatedStats1 := copyExecutionStats(state1.ExecutionStats)

	replicationTasks := []p.Task{&p.HistoryReplicationTask{
		TaskID:       s.GetNextSequenceNumber(),
		FirstEventID: int64(1),
		NextEventID:  int64(3),
		Version:      int64(9),
		LastReplicationInfo: map[string]*p.ReplicationInfo{
			"dc1": {
				Version:     int64(3),
				LastEventID: int64(1),
			},
			"dc2": {
				Version:     int64(5),
				LastEventID: int64(2),
			},
		},
	}}
	err = s.UpdateWorklowStateAndReplication(updatedInfo1, updatedStats1, nil, nil, int64(3), replicationTasks)
	s.NoError(err)

	tasks1, err := s.GetReplicationTasks(1, false)
	s.NoError(err)
	s.NotNil(tasks1, "expected valid list of tasks.")
	s.Equal(1, len(tasks1), "Expected 1 replication task.")
	task1 := tasks1[0]
	s.Equal(p.ReplicationTaskTypeHistory, task1.TaskType)
	s.Equal(domainID, task1.DomainID)
	s.Equal(workflowExecution.GetWorkflowId(), task1.WorkflowID)
	s.Equal(workflowExecution.GetRunId(), task1.RunID)
	s.Equal(int64(1), task1.FirstEventID)
	s.Equal(int64(3), task1.NextEventID)
	s.Equal(int64(9), task1.Version)
	s.Equal(2, len(task1.LastReplicationInfo))
	for k, v := range task1.LastReplicationInfo {
		log.Infof("ReplicationInfo for %v: {Version: %v, LastEventID: %v}", k, v.Version, v.LastEventID)
		switch k {
		case "dc1":
			s.Equal(int64(3), v.Version)
			s.Equal(int64(1), v.LastEventID)
		case "dc2":
			s.Equal(int64(5), v.Version)
			s.Equal(int64(2), v.LastEventID)
		default:
			s.Fail("Unexpected key")
		}
	}

	err = s.CompleteTransferTask(task1.TaskID)
	s.NoError(err)
}

// TestWorkflowReplicationState test
func (s *ExecutionManagerSuite) TestWorkflowReplicationState() {
	domainID := uuid.New()
	runID := uuid.New()
	workflowExecution := gen.WorkflowExecution{
		WorkflowId: common.StringPtr("test-workflow-replication-state-test"),
		RunId:      common.StringPtr(runID),
	}

	replicationTasks := []p.Task{&p.HistoryReplicationTask{
		TaskID:       s.GetNextSequenceNumber(),
		FirstEventID: int64(1),
		NextEventID:  int64(3),
		Version:      int64(9),
		LastReplicationInfo: map[string]*p.ReplicationInfo{
			"dc1": {
				Version:     int64(3),
				LastEventID: int64(1),
			},
			"dc2": {
				Version:     int64(5),
				LastEventID: int64(2),
			},
		},
	}}

	task0, err0 := s.CreateWorkflowExecutionWithReplication(domainID, workflowExecution, "taskList", "wType", 20, 13, 3,
		0, 2, &p.ReplicationState{
			CurrentVersion:   int64(9),
			StartVersion:     int64(8),
			LastWriteVersion: int64(7),
			LastWriteEventID: int64(6),
			LastReplicationInfo: map[string]*p.ReplicationInfo{
				"dc1": {
					Version:     int64(3),
					LastEventID: int64(1),
				},
				"dc2": {
					Version:     int64(5),
					LastEventID: int64(2),
				},
			},
		}, replicationTasks)
	s.NoError(err0)
	s.NotNil(task0, "Expected non empty task identifier.")

	taskD, err := s.GetTransferTasks(2, false)
	s.Equal(1, len(taskD), "Expected 1 decision task.")
	s.Equal(p.TransferTaskTypeDecisionTask, taskD[0].TaskType)
	err = s.CompleteTransferTask(taskD[0].TaskID)
	s.NoError(err)

	taskR, err := s.GetReplicationTasks(1, false)
	s.Equal(1, len(taskR), "Expected 1 replication task.")
	tsk := taskR[0]
	s.Equal(p.ReplicationTaskTypeHistory, tsk.TaskType)
	s.Equal(domainID, tsk.DomainID)
	s.Equal(workflowExecution.GetWorkflowId(), tsk.WorkflowID)
	s.Equal(workflowExecution.GetRunId(), tsk.RunID)
	s.Equal(int64(1), tsk.FirstEventID)
	s.Equal(int64(3), tsk.NextEventID)
	s.Equal(int64(9), tsk.Version)
	s.Equal(2, len(tsk.LastReplicationInfo))
	for k, v := range tsk.LastReplicationInfo {
		log.Infof("ReplicationInfo for %v: {Version: %v, LastEventID: %v}", k, v.Version, v.LastEventID)
		switch k {
		case "dc1":
			s.Equal(int64(3), v.Version)
			s.Equal(int64(1), v.LastEventID)
		case "dc2":
			s.Equal(int64(5), v.Version)
			s.Equal(int64(2), v.LastEventID)
		default:
			s.Fail("Unexpected key")
		}
	}
	err = s.CompleteReplicationTask(taskR[0].TaskID)
	s.NoError(err)

	state0, err1 := s.GetWorkflowExecutionInfo(domainID, workflowExecution)
	s.NoError(err1)
	info0 := state0.ExecutionInfo
	replicationState0 := state0.ReplicationState
	s.NotNil(info0, "Valid Workflow info expected.")
	s.NotNil(replicationState0, "Valid replication state expected.")
	s.Equal(domainID, info0.DomainID)
	s.Equal("taskList", info0.TaskList)
	s.Equal("wType", info0.WorkflowTypeName)
	s.Equal(int32(20), info0.WorkflowTimeout)
	s.Equal(int32(13), info0.DecisionTimeoutValue)
	s.Equal(int64(3), info0.NextEventID)
	s.Equal(int64(0), info0.LastProcessedEvent)
	s.Equal(int64(2), info0.DecisionScheduleID)
	s.Equal(int64(9), replicationState0.CurrentVersion)
	s.Equal(int64(8), replicationState0.StartVersion)
	s.Equal(int64(7), replicationState0.LastWriteVersion)
	s.Equal(int64(6), replicationState0.LastWriteEventID)
	s.Equal(2, len(replicationState0.LastReplicationInfo))
	for k, v := range replicationState0.LastReplicationInfo {
		log.Infof("ReplicationInfo for %v: {Version: %v, LastEventID: %v}", k, v.Version, v.LastEventID)
		switch k {
		case "dc1":
			s.Equal(int64(3), v.Version)
			s.Equal(int64(1), v.LastEventID)
		case "dc2":
			s.Equal(int64(5), v.Version)
			s.Equal(int64(2), v.LastEventID)
		default:
			s.Fail("Unexpected key")
		}
	}

	updatedInfo := copyWorkflowExecutionInfo(info0)
	updatedStats := copyExecutionStats(state0.ExecutionStats)
	updatedInfo.NextEventID = int64(5)
	updatedInfo.LastProcessedEvent = int64(2)
	updatedReplicationState := copyReplicationState(replicationState0)
	updatedReplicationState.CurrentVersion = int64(10)
	updatedReplicationState.StartVersion = int64(11)
	updatedReplicationState.LastWriteVersion = int64(12)
	updatedReplicationState.LastWriteEventID = int64(13)
	updatedReplicationState.LastReplicationInfo["dc1"].Version = int64(4)
	updatedReplicationState.LastReplicationInfo["dc1"].LastEventID = int64(2)

	replicationTasks1 := []p.Task{&p.HistoryReplicationTask{
		TaskID:       s.GetNextSequenceNumber(),
		FirstEventID: int64(3),
		NextEventID:  int64(5),
		Version:      int64(10),
		LastReplicationInfo: map[string]*p.ReplicationInfo{
			"dc1": {
				Version:     int64(4),
				LastEventID: int64(2),
			},
			"dc2": {
				Version:     int64(5),
				LastEventID: int64(2),
			},
		},
	}}
	err2 := s.UpdateWorklowStateAndReplication(updatedInfo, updatedStats, updatedReplicationState, nil, int64(3), replicationTasks1)
	s.NoError(err2)

	taskR1, err := s.GetReplicationTasks(1, false)
	s.Equal(1, len(taskR1), "Expected 1 replication task.")
	tsk1 := taskR1[0]
	s.Equal(p.ReplicationTaskTypeHistory, tsk1.TaskType)
	s.Equal(domainID, tsk1.DomainID)
	s.Equal(workflowExecution.GetWorkflowId(), tsk1.WorkflowID)
	s.Equal(workflowExecution.GetRunId(), tsk1.RunID)
	s.Equal(int64(3), tsk1.FirstEventID)
	s.Equal(int64(5), tsk1.NextEventID)
	s.Equal(int64(10), tsk1.Version)
	s.Equal(2, len(tsk1.LastReplicationInfo))
	for k, v := range tsk1.LastReplicationInfo {
		log.Infof("ReplicationInfo for %v: {Version: %v, LastEventID: %v}", k, v.Version, v.LastEventID)
		switch k {
		case "dc1":
			s.Equal(int64(4), v.Version)
			s.Equal(int64(2), v.LastEventID)
		case "dc2":
			s.Equal(int64(5), v.Version)
			s.Equal(int64(2), v.LastEventID)
		default:
			s.Fail("Unexpected key")
		}
	}
	err = s.CompleteReplicationTask(taskR1[0].TaskID)
	s.NoError(err)

	state1, err2 := s.GetWorkflowExecutionInfo(domainID, workflowExecution)
	s.NoError(err2)
	info1 := state1.ExecutionInfo
	replicationState1 := state1.ReplicationState
	s.NotNil(info1, "Valid Workflow info expected.")
	s.Equal(domainID, info1.DomainID)
	s.Equal("taskList", info1.TaskList)
	s.Equal("wType", info1.WorkflowTypeName)
	s.Equal(int32(20), info1.WorkflowTimeout)
	s.Equal(int32(13), info1.DecisionTimeoutValue)
	s.Equal(int64(5), info1.NextEventID)
	s.Equal(int64(2), info1.LastProcessedEvent)
	s.Equal(int64(2), info1.DecisionScheduleID)
	s.Equal(int64(10), replicationState1.CurrentVersion)
	s.Equal(int64(11), replicationState1.StartVersion)
	s.Equal(int64(12), replicationState1.LastWriteVersion)
	s.Equal(int64(13), replicationState1.LastWriteEventID)
	s.Equal(2, len(replicationState1.LastReplicationInfo))
	for k, v := range replicationState1.LastReplicationInfo {
		log.Infof("ReplicationInfo for %v: {Version: %v, LastEventID: %v}", k, v.Version, v.LastEventID)
		switch k {
		case "dc1":
			s.Equal(int64(4), v.Version)
			s.Equal(int64(2), v.LastEventID)
		case "dc2":
			s.Equal(int64(5), v.Version)
			s.Equal(int64(2), v.LastEventID)
		default:
			s.Fail("Unexpected key")
		}
	}
}

// TestUpdateAndClearBufferedEvents test
func (s *ExecutionManagerSuite) TestUpdateAndClearBufferedEvents() {
	domainID := "4ca1faac-1a3a-47af-8e51-fdaa2b3d45b9"
	workflowExecution := gen.WorkflowExecution{
		WorkflowId: common.StringPtr("test-update-and-clear-buffered-events"),
		RunId:      common.StringPtr("aaaaaaaa-aaaa-aaaa-aaaa-aaaaaaaaaaaa"),
	}

	task0, err0 := s.CreateWorkflowExecution(domainID, workflowExecution, "taskList", "wType", 20, 13, nil, 3, 0, 2, nil)
	s.NoError(err0)
	s.NotNil(task0, "Expected non empty task identifier.")

	stats0, state0, err1 := s.GetWorkflowExecutionInfoWithStats(domainID, workflowExecution)
	s.NoError(err1)
	info0 := state0.ExecutionInfo
	s.NotNil(info0, "Valid Workflow info expected.")
	s.Equal(0, stats0.BufferedEventsCount)
	s.Equal(0, stats0.BufferedEventsSize)

	eventsBatch1 := []*gen.HistoryEvent{
		&gen.HistoryEvent{
			EventId:   common.Int64Ptr(5),
			EventType: gen.EventTypeDecisionTaskCompleted.Ptr(),
			Version:   common.Int64Ptr(11),
			DecisionTaskCompletedEventAttributes: &gen.DecisionTaskCompletedEventAttributes{
				ScheduledEventId: common.Int64Ptr(2),
				StartedEventId:   common.Int64Ptr(3),
				Identity:         common.StringPtr("test_worker"),
			},
		},
		&gen.HistoryEvent{
			EventId:   common.Int64Ptr(6),
			EventType: gen.EventTypeTimerStarted.Ptr(),
			Version:   common.Int64Ptr(11),
			TimerStartedEventAttributes: &gen.TimerStartedEventAttributes{
				TimerId:                      common.StringPtr("ID1"),
				StartToFireTimeoutSeconds:    common.Int64Ptr(101),
				DecisionTaskCompletedEventId: common.Int64Ptr(5),
			},
		},
	}

	eventsBatch2 := []*gen.HistoryEvent{
		&gen.HistoryEvent{
			EventId:   common.Int64Ptr(21),
			EventType: gen.EventTypeTimerFired.Ptr(),
			Version:   common.Int64Ptr(12),
			TimerFiredEventAttributes: &gen.TimerFiredEventAttributes{
				TimerId:        common.StringPtr("2"),
				StartedEventId: common.Int64Ptr(3),
			},
		},
	}

	updatedInfo := copyWorkflowExecutionInfo(info0)
	updatedStats := copyExecutionStats(state0.ExecutionStats)
	updatedState := &p.WorkflowMutableState{
		ExecutionInfo:  updatedInfo,
		ExecutionStats: updatedStats,
	}

	err2 := s.UpdateAllMutableState(updatedState, int64(3))
	s.NoError(err2)

	partialState, err2 := s.GetWorkflowExecutionInfo(domainID, workflowExecution)
	s.NoError(err2)
	s.NotNil(partialState, "expected valid state.")
	partialInfo := partialState.ExecutionInfo
	s.NotNil(partialInfo, "Valid Workflow info expected.")

	bufferUpdateInfo := copyWorkflowExecutionInfo(partialInfo)
	bufferedUpdatedStats := copyExecutionStats(state0.ExecutionStats)
	err2 = s.UpdateWorklowStateAndReplication(bufferUpdateInfo, bufferedUpdatedStats, nil, nil, bufferUpdateInfo.NextEventID, nil)
	s.NoError(err2)
	err2 = s.UpdateWorklowStateAndReplication(bufferUpdateInfo, bufferedUpdatedStats, nil, nil, bufferUpdateInfo.NextEventID, nil)
	s.NoError(err2)
	err2 = s.UpdateWorkflowExecutionForBufferEvents(bufferUpdateInfo, bufferedUpdatedStats, nil, bufferUpdateInfo.NextEventID, eventsBatch1, false)
	s.NoError(err2)
	stats0, state0, err2 = s.GetWorkflowExecutionInfoWithStats(domainID, workflowExecution)
	s.NoError(err2)
	s.Equal(1, stats0.BufferedEventsCount)
	s.True(stats0.BufferedEventsSize > 0)
	history := &gen.History{Events: make([]*gen.HistoryEvent, 0)}
	history.Events = append(history.Events, eventsBatch1...)
	history0 := &gen.History{Events: state0.BufferedEvents}
	s.True(history.Equals(history0))
	history.Events = append(history.Events, eventsBatch2...)

	err2 = s.UpdateWorkflowExecutionForBufferEvents(bufferUpdateInfo, bufferedUpdatedStats, nil, bufferUpdateInfo.NextEventID, eventsBatch2, false)
	s.NoError(err2)

	stats1, state1, err1 := s.GetWorkflowExecutionInfoWithStats(domainID, workflowExecution)
	s.NoError(err1)
	s.NotNil(state1, "expected valid state.")
	info1 := state1.ExecutionInfo
	s.NotNil(info1, "Valid Workflow info expected.")
	s.Equal(2, stats1.BufferedEventsCount)
	s.True(stats1.BufferedEventsSize > 0)
	history1 := &gen.History{Events: state1.BufferedEvents}
	s.True(history.Equals(history1))

	err3 := s.UpdateWorkflowExecutionForBufferEvents(bufferUpdateInfo, bufferedUpdatedStats, nil, bufferUpdateInfo.NextEventID, nil, true)
	s.NoError(err3)

	stats3, state3, err3 := s.GetWorkflowExecutionInfoWithStats(domainID, workflowExecution)
	s.NoError(err3)
	s.NotNil(state3, "expected valid state.")
	info3 := state3.ExecutionInfo
	s.NotNil(info3, "Valid Workflow info expected.")
	s.Equal(0, stats3.BufferedEventsCount)
	s.Equal(0, stats3.BufferedEventsSize)
}

// TestConflictResolveWorkflowExecutionCurrentIsSelf test
func (s *ExecutionManagerSuite) TestConflictResolveWorkflowExecutionCurrentIsSelf() {
	domainID := "4ca1faac-1a3a-47af-8e51-fdaa2b3d45b9"
	workflowExecution := gen.WorkflowExecution{
		WorkflowId: common.StringPtr("test-reset-mutable-state-test-current-is-self"),
		RunId:      common.StringPtr("aaaaaaaa-aaaa-aaaa-aaaa-aaaaaaaaaaaa"),
	}
	version := int64(1234)
	nextEventID := int64(3)
	replicationState := &p.ReplicationState{
		StartVersion:     version,
		CurrentVersion:   version,
		LastWriteVersion: version,
		LastWriteEventID: nextEventID - 1,
	}
	task0, err0 := s.CreateWorkflowExecutionWithReplication(domainID, workflowExecution, "taskList", "wType", 20, 13, 3, 0, 2, replicationState, nil)
	s.NoError(err0)
	s.NotNil(task0, "Expected non empty task identifier.")

	stats0, state0, err1 := s.GetWorkflowExecutionInfoWithStats(domainID, workflowExecution)
	s.NoError(err1)
	info0 := state0.ExecutionInfo
	s.NotNil(info0, "Valid Workflow info expected.")
	s.Equal(0, stats0.BufferedEventsCount)
	s.Equal(0, stats0.BufferedEventsSize)

	updatedInfo := copyWorkflowExecutionInfo(info0)
	updatedStats := copyExecutionStats(state0.ExecutionStats)
	updatedInfo.NextEventID = int64(5)
	updatedInfo.LastProcessedEvent = int64(2)
	currentTime := time.Now().UTC()
	expiryTime := currentTime.Add(10 * time.Second)
	eventsBatch1 := []*gen.HistoryEvent{
		&gen.HistoryEvent{
			EventId:   common.Int64Ptr(5),
			EventType: gen.EventTypeDecisionTaskCompleted.Ptr(),
			Version:   common.Int64Ptr(11),
			DecisionTaskCompletedEventAttributes: &gen.DecisionTaskCompletedEventAttributes{
				ScheduledEventId: common.Int64Ptr(2),
				StartedEventId:   common.Int64Ptr(3),
				Identity:         common.StringPtr("test_worker"),
			},
		},
		&gen.HistoryEvent{
			EventId:   common.Int64Ptr(6),
			EventType: gen.EventTypeTimerStarted.Ptr(),
			Version:   common.Int64Ptr(11),
			TimerStartedEventAttributes: &gen.TimerStartedEventAttributes{
				TimerId:                      common.StringPtr("ID1"),
				StartToFireTimeoutSeconds:    common.Int64Ptr(101),
				DecisionTaskCompletedEventId: common.Int64Ptr(5),
			},
		},
	}

	eventsBatch2 := []*gen.HistoryEvent{
		&gen.HistoryEvent{
			EventId:   common.Int64Ptr(21),
			EventType: gen.EventTypeTimerFired.Ptr(),
			Version:   common.Int64Ptr(12),
			TimerFiredEventAttributes: &gen.TimerFiredEventAttributes{
				TimerId:        common.StringPtr("2"),
				StartedEventId: common.Int64Ptr(3),
			},
		},
	}

	updatedState := &p.WorkflowMutableState{
		ExecutionInfo:  updatedInfo,
		ExecutionStats: updatedStats,
		ActivityInfos: map[int64]*p.ActivityInfo{
			4: {
				Version:                  7789,
				ScheduleID:               4,
				ScheduledEventBatchID:    3,
				ScheduledEvent:           &gen.HistoryEvent{EventId: int64Ptr(40)},
				ScheduledTime:            currentTime,
				StartedID:                6,
				StartedEvent:             &gen.HistoryEvent{EventId: int64Ptr(60)},
				StartedTime:              currentTime,
				ScheduleToCloseTimeout:   1,
				ScheduleToStartTimeout:   2,
				StartToCloseTimeout:      3,
				HeartbeatTimeout:         4,
				LastHeartBeatUpdatedTime: currentTime,
				TimerTaskStatus:          1,
			},
			5: {
				Version:                  7789,
				ScheduleID:               5,
				ScheduledEventBatchID:    3,
				ScheduledEvent:           &gen.HistoryEvent{EventId: int64Ptr(50)},
				ScheduledTime:            currentTime,
				StartedID:                7,
				StartedEvent:             &gen.HistoryEvent{EventId: int64Ptr(70)},
				StartedTime:              currentTime,
				ScheduleToCloseTimeout:   1,
				ScheduleToStartTimeout:   2,
				StartToCloseTimeout:      3,
				HeartbeatTimeout:         4,
				LastHeartBeatUpdatedTime: currentTime,
				TimerTaskStatus:          1,
			}},

		TimerInfos: map[string]*p.TimerInfo{
			"t1": {
				Version:    2333,
				TimerID:    "t1",
				StartedID:  1,
				ExpiryTime: expiryTime,
				TaskID:     500,
			},
			"t2": {
				Version:    2333,
				TimerID:    "t2",
				StartedID:  2,
				ExpiryTime: expiryTime,
				TaskID:     501,
			},
			"t3": {
				Version:    2333,
				TimerID:    "t3",
				StartedID:  3,
				ExpiryTime: expiryTime,
				TaskID:     502,
			},
		},

		ChildExecutionInfos: map[int64]*p.ChildExecutionInfo{
			9: {
				Version:         2334,
				InitiatedID:     9,
				InitiatedEvent:  &gen.HistoryEvent{EventId: int64Ptr(123)},
				StartedID:       11,
				StartedEvent:    nil,
				CreateRequestID: "aaaaaaaa-aaaa-aaaa-aaaa-aaaaaaaaaaaa",
			},
		},

		RequestCancelInfos: map[int64]*p.RequestCancelInfo{
			19: {
				Version:               2335,
				InitiatedID:           19,
				InitiatedEventBatchID: 17,
				CancelRequestID:       "cancel_requested_id",
			},
		},

		SignalInfos: map[int64]*p.SignalInfo{
			39: {
				Version:               2336,
				InitiatedID:           39,
				InitiatedEventBatchID: 38,
				SignalRequestID:       "aaaaaaaa-aaaa-aaaa-aaaa-aaaaaaaaaaaa",
				SignalName:            "signalA",
				Input:                 []byte("signal_input_A"),
				Control:               []byte("signal_control_A"),
			},
		},

		SignalRequestedIDs: map[string]struct{}{
			"00000000-0000-0000-0000-000000000001": {},
			"00000000-0000-0000-0000-000000000002": {},
			"00000000-0000-0000-0000-000000000003": {},
		},
	}

	err2 := s.UpdateAllMutableState(updatedState, int64(3))
	s.NoError(err2)

	partialState, err2 := s.GetWorkflowExecutionInfo(domainID, workflowExecution)
	s.NoError(err2)
	s.NotNil(partialState, "expected valid state.")
	partialInfo := partialState.ExecutionInfo
	s.NotNil(partialInfo, "Valid Workflow info expected.")

	bufferUpdateInfo := copyWorkflowExecutionInfo(partialInfo)
	bufferedUpdatedStats := copyExecutionStats(partialState.ExecutionStats)
	err2 = s.UpdateWorklowStateAndReplication(bufferUpdateInfo, bufferedUpdatedStats, nil, nil, bufferUpdateInfo.NextEventID, nil)
	s.NoError(err2)
	err2 = s.UpdateWorklowStateAndReplication(bufferUpdateInfo, bufferedUpdatedStats, nil, nil, bufferUpdateInfo.NextEventID, nil)
	s.NoError(err2)
	err2 = s.UpdateWorkflowExecutionForBufferEvents(bufferUpdateInfo, bufferedUpdatedStats, replicationState, bufferUpdateInfo.NextEventID, eventsBatch1, false)
	s.NoError(err2)
	stats0, state0, err2 = s.GetWorkflowExecutionInfoWithStats(domainID, workflowExecution)
	s.NoError(err2)
	s.Equal(1, stats0.BufferedEventsCount)
	s.True(stats0.BufferedEventsSize > 0)
	history := &gen.History{Events: make([]*gen.HistoryEvent, 0)}
	history.Events = append(history.Events, eventsBatch1...)
	history0 := &gen.History{Events: state0.BufferedEvents}
	s.True(history.Equals(history0))
	history.Events = append(history.Events, eventsBatch2...)

	err2 = s.UpdateWorkflowExecutionForBufferEvents(bufferUpdateInfo, bufferedUpdatedStats, replicationState, bufferUpdateInfo.NextEventID, eventsBatch2, false)
	s.NoError(err2)

	stats1, state1, err1 := s.GetWorkflowExecutionInfoWithStats(domainID, workflowExecution)
	s.NoError(err1)
	s.NotNil(state1, "expected valid state.")
	info1 := state1.ExecutionInfo
	s.NotNil(info1, "Valid Workflow info expected.")
	s.Equal(2, stats1.BufferedEventsCount)
	s.True(stats1.BufferedEventsSize > 0)
	history1 := &gen.History{Events: state1.BufferedEvents}
	s.True(history.Equals(history1))

	s.Equal(2, len(state1.ActivityInfos))
	ai, ok := state1.ActivityInfos[4]
	s.True(ok)
	s.NotNil(ai)
	s.Equal(int64(7789), ai.Version)
	s.Equal(int64(4), ai.ScheduleID)
	s.Equal(int64(3), ai.ScheduledEventBatchID)
	s.Equal(int64(40), *ai.ScheduledEvent.EventId)
	s.EqualTimes(currentTime, ai.ScheduledTime)
	s.Equal(int64(6), ai.StartedID)
	s.Equal(int64(60), *ai.StartedEvent.EventId)
	s.EqualTimes(currentTime, ai.StartedTime)
	s.Equal(int32(1), ai.ScheduleToCloseTimeout)
	s.Equal(int32(2), ai.ScheduleToStartTimeout)
	s.Equal(int32(3), ai.StartToCloseTimeout)
	s.Equal(int32(4), ai.HeartbeatTimeout)
	s.EqualTimes(currentTime, ai.LastHeartBeatUpdatedTime)
	s.Equal(int32(1), ai.TimerTaskStatus)

	ai, ok = state1.ActivityInfos[5]
	s.True(ok)
	s.NotNil(ai)
	s.Equal(int64(7789), ai.Version)
	s.Equal(int64(5), ai.ScheduleID)
	s.Equal(int64(3), ai.ScheduledEventBatchID)
	s.Equal(int64(50), *ai.ScheduledEvent.EventId)
	s.EqualTimes(currentTime, ai.ScheduledTime)
	s.Equal(int64(7), ai.StartedID)
	s.Equal(int64(70), *ai.StartedEvent.EventId)
	s.EqualTimes(currentTime, ai.StartedTime)
	s.Equal(int32(1), ai.ScheduleToCloseTimeout)
	s.Equal(int32(2), ai.ScheduleToStartTimeout)
	s.Equal(int32(3), ai.StartToCloseTimeout)
	s.Equal(int32(4), ai.HeartbeatTimeout)
	s.EqualTimes(currentTime, ai.LastHeartBeatUpdatedTime)
	s.Equal(int32(1), ai.TimerTaskStatus)

	s.Equal(3, len(state1.TimerInfos))
	ti, ok := state1.TimerInfos["t1"]
	s.True(ok)
	s.NotNil(ti)
	s.Equal(int64(2333), ti.Version)
	s.Equal("t1", ti.TimerID)
	s.Equal(int64(1), ti.StartedID)
	s.EqualTimes(expiryTime, ti.ExpiryTime)
	s.Equal(int64(500), ti.TaskID)

	ti, ok = state1.TimerInfos["t2"]
	s.True(ok)
	s.NotNil(ti)
	s.Equal(int64(2333), ti.Version)
	s.Equal("t2", ti.TimerID)
	s.Equal(int64(2), ti.StartedID)
	s.EqualTimes(expiryTime, ti.ExpiryTime)
	s.Equal(int64(501), ti.TaskID)

	ti, ok = state1.TimerInfos["t3"]
	s.True(ok)
	s.NotNil(ti)
	s.Equal(int64(2333), ti.Version)
	s.Equal("t3", ti.TimerID)
	s.Equal(int64(3), ti.StartedID)
	s.EqualTimes(expiryTime, ti.ExpiryTime)
	s.Equal(int64(502), ti.TaskID)

	s.Equal(1, len(state1.ChildExecutionInfos))
	ci, ok := state1.ChildExecutionInfos[9]
	s.True(ok)
	s.NotNil(ci)
	s.Equal(int64(2334), ci.Version)

	s.Equal(1, len(state1.RequestCancelInfos))
	rci, ok := state1.RequestCancelInfos[19]
	s.True(ok)
	s.NotNil(rci)
	s.Equal(int64(2335), rci.Version)

	s.Equal(1, len(state1.SignalInfos))
	si, ok := state1.SignalInfos[39]
	s.True(ok)
	s.NotNil(si)
	s.Equal(int64(2336), si.Version)

	s.Equal(3, len(state1.SignalRequestedIDs))
	_, contains := state1.SignalRequestedIDs["00000000-0000-0000-0000-000000000001"]
	s.True(contains)
	_, contains = state1.SignalRequestedIDs["00000000-0000-0000-0000-000000000002"]
	s.True(contains)
	_, contains = state1.SignalRequestedIDs["00000000-0000-0000-0000-000000000003"]
	s.True(contains)

	s.Equal(3, len(state1.BufferedEvents))

	updatedInfo1 := copyWorkflowExecutionInfo(info1)
	updatedStats1 := copyExecutionStats(state1.ExecutionStats)
	updatedInfo1.NextEventID = int64(3)
	resetActivityInfos := []*p.ActivityInfo{
		{
			Version:                  8789,
			ScheduleID:               40,
			ScheduledEventBatchID:    30,
			ScheduledEvent:           &gen.HistoryEvent{EventId: int64Ptr(400)},
			ScheduledTime:            currentTime,
			StartedID:                60,
			StartedEvent:             &gen.HistoryEvent{EventId: int64Ptr(600)},
			StartedTime:              currentTime,
			ScheduleToCloseTimeout:   10,
			ScheduleToStartTimeout:   20,
			StartToCloseTimeout:      30,
			HeartbeatTimeout:         40,
			LastHeartBeatUpdatedTime: currentTime,
			TimerTaskStatus:          1,
		}}

	resetTimerInfos := []*p.TimerInfo{
		{
			Version:    3333,
			TimerID:    "t1_new",
			StartedID:  1,
			ExpiryTime: expiryTime,
			TaskID:     600,
		},
		{
			Version:    3333,
			TimerID:    "t2_new",
			StartedID:  2,
			ExpiryTime: expiryTime,
			TaskID:     601,
		}}

	resetChildExecutionInfos := []*p.ChildExecutionInfo{
		{
			Version:         3334,
			InitiatedID:     10,
			InitiatedEvent:  &gen.HistoryEvent{EventId: common.Int64Ptr(10)},
			StartedID:       15,
			StartedEvent:    nil,
			CreateRequestID: "aaaaaaaa-aaaa-aaaa-aaaa-aaaaaaaaaaaa",
		}}

	resetRequestCancelInfos := []*p.RequestCancelInfo{
		{
			Version:         3335,
			InitiatedID:     29,
			CancelRequestID: "new_cancel_requested_id",
		}}

	resetSignalInfos := []*p.SignalInfo{
		{
			Version:         3336,
			InitiatedID:     39,
			SignalRequestID: "aaaaaaaa-aaaa-aaaa-aaaa-aaaaaaaaaaaa",
			SignalName:      "signalB",
			Input:           []byte("signal_input_b"),
			Control:         []byte("signal_control_b"),
		},
		{
			Version:         3336,
			InitiatedID:     42,
			SignalRequestID: "aaaaaaaa-aaaa-aaaa-aaaa-aaaaaaaaaaaa",
			SignalName:      "signalC",
			Input:           []byte("signal_input_c"),
			Control:         []byte("signal_control_c"),
		}}

	rState := &p.ReplicationState{
		CurrentVersion: int64(8789),
		StartVersion:   int64(8780),
	}

	err3 := s.ConflictResolveWorkflowExecution(
		workflowExecution.GetRunId(), state1.ReplicationState.LastWriteVersion, state1.ExecutionInfo.State,
		updatedInfo1, updatedStats1, rState, int64(5), resetActivityInfos, resetTimerInfos,
		resetChildExecutionInfos, resetRequestCancelInfos, resetSignalInfos, nil)
	s.NoError(err3)

	stats4, state4, err4 := s.GetWorkflowExecutionInfoWithStats(domainID, workflowExecution)
	s.NoError(err4)
	s.NotNil(state4, "expected valid state.")
	s.Equal(0, stats4.BufferedEventsCount)
	s.Equal(0, stats4.BufferedEventsSize)

	info4 := state4.ExecutionInfo
	log.Printf("%+v", info4)
	s.NotNil(info4, "Valid Workflow info expected.")
	s.Equal(int64(3), info4.NextEventID)

	s.Equal(1, len(state4.ActivityInfos))
	ai, ok = state4.ActivityInfos[40]
	s.True(ok)
	s.NotNil(ai)
	s.Equal(int64(8789), ai.Version)
	s.Equal(int64(40), ai.ScheduleID)
	s.Equal(int64(30), ai.ScheduledEventBatchID)
	s.Equal(int64(400), *ai.ScheduledEvent.EventId)
	s.Equal(currentTime.Unix(), ai.ScheduledTime.Unix())
	s.Equal(int64(60), ai.StartedID)
	s.Equal(int64(600), *ai.StartedEvent.EventId)
	s.Equal(currentTime.Unix(), ai.StartedTime.Unix())
	s.Equal(int32(10), ai.ScheduleToCloseTimeout)
	s.Equal(int32(20), ai.ScheduleToStartTimeout)
	s.Equal(int32(30), ai.StartToCloseTimeout)
	s.Equal(int32(40), ai.HeartbeatTimeout)
	s.Equal(currentTime.Unix(), ai.LastHeartBeatUpdatedTime.Unix())
	s.Equal(int32(1), ai.TimerTaskStatus)

	s.Equal(2, len(state4.TimerInfos))
	ti, ok = state4.TimerInfos["t1_new"]
	s.True(ok)
	s.NotNil(ai)
	s.Equal(int64(3333), ti.Version)
	s.Equal("t1_new", ti.TimerID)
	s.Equal(int64(1), ti.StartedID)
	s.EqualTimes(expiryTime, ti.ExpiryTime)
	s.Equal(int64(600), ti.TaskID)

	ti, ok = state4.TimerInfos["t2_new"]
	s.True(ok)
	s.NotNil(ai)
	s.Equal(int64(3333), ti.Version)
	s.Equal("t2_new", ti.TimerID)
	s.Equal(int64(2), ti.StartedID)
	s.EqualTimes(expiryTime, ti.ExpiryTime)
	s.Equal(int64(601), ti.TaskID)

	s.Equal(1, len(state4.ChildExecutionInfos))
	ci, ok = state4.ChildExecutionInfos[10]
	s.True(ok)
	s.NotNil(ci)
	s.Equal(int64(3334), ci.Version)
	s.Equal(int64(10), ci.InitiatedID)
	s.Equal(int64(15), ci.StartedID)

	s.Equal(1, len(state4.RequestCancelInfos))
	rci, ok = state4.RequestCancelInfos[29]
	s.True(ok)
	s.NotNil(rci)
	s.Equal(int64(3335), rci.Version)
	s.Equal(int64(29), rci.InitiatedID)
	s.Equal("new_cancel_requested_id", rci.CancelRequestID)

	s.Equal(2, len(state4.SignalInfos))
	si, ok = state4.SignalInfos[39]
	s.True(ok)
	s.NotNil(si)
	s.Equal(int64(3336), si.Version)
	s.Equal(int64(39), si.InitiatedID)
	s.Equal("signalB", si.SignalName)
	s.Equal([]byte("signal_input_b"), si.Input)
	s.Equal([]byte("signal_control_b"), si.Control)

	si, ok = state4.SignalInfos[42]
	s.True(ok)
	s.NotNil(si)
	s.Equal(int64(3336), si.Version)
	s.Equal(int64(42), si.InitiatedID)
	s.Equal("signalC", si.SignalName)
	s.Equal([]byte("signal_input_c"), si.Input)
	s.Equal([]byte("signal_control_c"), si.Control)

	s.Equal(0, len(state4.SignalRequestedIDs))

	s.Equal(0, len(state4.BufferedEvents))

}

// TestConflictResolveWorkflowExecutionWithCASCurrentIsNotSelf test
func (s *ExecutionManagerSuite) TestConflictResolveWorkflowExecutionWithCASCurrentIsNotSelf() {
	domainID := "4ca1faac-1a3a-47af-8e51-fdaa2b3d45b9"
	workflowID := "test-reset-mutable-state-test-current-is-not-self"

	// first create a workflow and continue as new it
	workflowExecutionReset := gen.WorkflowExecution{
		WorkflowId: common.StringPtr(workflowID),
		RunId:      common.StringPtr("aaaaaaaa-aaaa-aaaa-aaaa-aaaaaaaaaaa0"),
	}
	version := int64(1234)
	nextEventID := int64(3)
	replicationState := &p.ReplicationState{
		StartVersion:     version,
		CurrentVersion:   version,
		LastWriteVersion: version,
		LastWriteEventID: nextEventID - 1,
	}
	resp, err := s.CreateWorkflowExecutionWithReplication(domainID, workflowExecutionReset, "taskList", "wType", 20, 13, nextEventID, 0, 2, replicationState, nil)
	s.NoError(err)
	s.NotNil(resp)

	state, err := s.GetWorkflowExecutionInfo(domainID, workflowExecutionReset)
	s.NoError(err)

	info := state.ExecutionInfo
	continueAsNewInfo := copyWorkflowExecutionInfo(info)
	continueAsNewStats := copyExecutionStats(state.ExecutionStats)
	continueAsNewInfo.State = p.WorkflowStateRunning
	continueAsNewInfo.NextEventID = int64(5)
	continueAsNewInfo.LastProcessedEvent = int64(2)

	workflowExecutionCurrent := gen.WorkflowExecution{
		WorkflowId: common.StringPtr(workflowID),
		RunId:      common.StringPtr("aaaaaaaa-aaaa-aaaa-aaaa-aaaaaaaaaaa1"),
	}
	err = s.ContinueAsNewExecutionWithReplication(continueAsNewInfo, continueAsNewStats, info.NextEventID, workflowExecutionCurrent, int64(3), int64(2), nil, replicationState, replicationState)
	s.NoError(err)

	currentRunID, err := s.GetCurrentWorkflowRunID(domainID, workflowID)
	s.Equal(workflowExecutionCurrent.GetRunId(), currentRunID)
	state, err = s.GetWorkflowExecutionInfo(domainID, workflowExecutionCurrent)
	s.NoError(err)
	currentInfo := copyWorkflowExecutionInfo(state.ExecutionInfo)
	currentState := copyReplicationState(state.ReplicationState)

	resetExecutionInfo := &p.WorkflowExecutionInfo{
		DomainID:             domainID,
		WorkflowID:           workflowExecutionReset.GetWorkflowId(),
		RunID:                workflowExecutionReset.GetRunId(),
		ParentDomainID:       uuid.New(),
		ParentWorkflowID:     "some random parent workflow ID",
		ParentRunID:          uuid.New(),
		InitiatedID:          12345,
		TaskList:             "some random tasklist",
		WorkflowTypeName:     "some random workflow type name",
		WorkflowTimeout:      1112,
		DecisionTimeoutValue: 14,
		State:                p.WorkflowStateRunning,
		LastFirstEventID:     common.FirstEventID,
		NextEventID:          123,
		CreateRequestID:      uuid.New(),
		DecisionVersion:      common.EmptyVersion,
		DecisionScheduleID:   111,
		DecisionStartedID:    222,
		DecisionRequestID:    uuid.New(),
		DecisionTimeout:      0,
	}
	resetStats := &p.ExecutionStats{}
	resetActivityInfos := []*p.ActivityInfo{}
	resetTimerInfos := []*p.TimerInfo{}
	resetChildExecutionInfos := []*p.ChildExecutionInfo{}
	resetRequestCancelInfos := []*p.RequestCancelInfo{}
	resetSignalInfos := []*p.SignalInfo{}
	rState := &p.ReplicationState{
		CurrentVersion: int64(8789),
		StartVersion:   int64(8780),
	}
	err = s.ConflictResolveWorkflowExecution(
		currentRunID, currentState.LastWriteVersion, currentInfo.State,
		resetExecutionInfo, resetStats, rState, continueAsNewInfo.NextEventID, resetActivityInfos, resetTimerInfos,
		resetChildExecutionInfos, resetRequestCancelInfos, resetSignalInfos, nil)
	s.NoError(err)

	// this test only assert whether the current workflow execution record is reset
	runID, err := s.GetCurrentWorkflowRunID(domainID, workflowID)
	s.Equal(workflowExecutionReset.GetRunId(), runID)

	state, err = s.GetWorkflowExecutionInfo(domainID, workflowExecutionReset)
	s.NoError(err)
	info = state.ExecutionInfo
	continueAsNewInfo = copyWorkflowExecutionInfo(info)
	continueAsNewStats = copyExecutionStats(state.ExecutionStats)
	continueAsNewInfo.State = p.WorkflowStateRunning
	continueAsNewInfo.NextEventID += 3
	continueAsNewInfo.LastProcessedEvent += 2

	workflowExecutionCurrent2 := gen.WorkflowExecution{
		WorkflowId: common.StringPtr(workflowID),
		RunId:      common.StringPtr("aaaaaaaa-aaaa-aaaa-aaaa-aaaaaaaaaaa2"),
	}
	err = s.ContinueAsNewExecutionWithReplication(continueAsNewInfo, continueAsNewStats, info.NextEventID, workflowExecutionCurrent2, int64(3), int64(2), nil, replicationState, replicationState)
	s.NoError(err)

	runID2, err := s.GetCurrentWorkflowRunID(domainID, workflowID)
	s.Equal(workflowExecutionCurrent2.GetRunId(), runID2)

	state, err = s.GetWorkflowExecutionInfo(domainID, workflowExecutionCurrent2)
	s.NoError(err)
	currentInfo = copyWorkflowExecutionInfo(state.ExecutionInfo)
	currentState = copyReplicationState(state.ReplicationState)

	err = s.ConflictResolveWorkflowExecution(
		workflowExecutionCurrent2.GetRunId(), currentState.LastWriteVersion, currentInfo.State,
		resetExecutionInfo, resetStats, rState, continueAsNewInfo.NextEventID, resetActivityInfos, resetTimerInfos,
		resetChildExecutionInfos, resetRequestCancelInfos, resetSignalInfos, nil)
	s.NoError(err)

	// this test only assert whether the current workflow execution record is reseted
	runID, err = s.GetCurrentWorkflowRunID(domainID, workflowID)
	s.Equal(workflowExecutionReset.GetRunId(), runID)
}

// TestConflictResolveWorkflowExecutionWithCASMismatch test
func (s *ExecutionManagerSuite) TestConflictResolveWorkflowExecutionWithCASMismatch() {
	domainID := "4ca1faac-1a3a-47af-8e51-fdaa2b3d45b9"
	workflowID := "test-reset-mutable-state-test-mismatch"

	// first create a workflow and continue as new it
	workflowExecutionReset := gen.WorkflowExecution{
		WorkflowId: common.StringPtr(workflowID),
		RunId:      common.StringPtr("aaaaaaaa-aaaa-aaaa-aaaa-aaaaaaaaaaa0"),
	}
	version := int64(1234)
	nextEventID := int64(3)
	replicationState := &p.ReplicationState{
		StartVersion:     version,
		CurrentVersion:   version,
		LastWriteVersion: version,
		LastWriteEventID: nextEventID - 1,
	}
	resp, err := s.CreateWorkflowExecutionWithReplication(domainID, workflowExecutionReset, "taskList", "wType", 20, 13, nextEventID, 0, 2, replicationState, nil)
	s.NoError(err)
	s.NotNil(resp)

	state, err := s.GetWorkflowExecutionInfo(domainID, workflowExecutionReset)
	s.NoError(err)

	info := state.ExecutionInfo
	continueAsNewInfo := copyWorkflowExecutionInfo(info)
	continueAsNewStats := copyExecutionStats(state.ExecutionStats)
	continueAsNewInfo.State = p.WorkflowStateRunning
	continueAsNewInfo.NextEventID = int64(5)
	continueAsNewInfo.LastProcessedEvent = int64(2)

	workflowExecutionCurrent := gen.WorkflowExecution{
		WorkflowId: common.StringPtr(workflowID),
		RunId:      common.StringPtr("aaaaaaaa-aaaa-aaaa-aaaa-aaaaaaaaaaa1"),
	}
	err = s.ContinueAsNewExecutionWithReplication(continueAsNewInfo, continueAsNewStats, info.NextEventID, workflowExecutionCurrent, int64(3), int64(2), nil, replicationState, replicationState)
	s.NoError(err)

	runID1, err := s.GetCurrentWorkflowRunID(domainID, workflowID)
	s.Equal(workflowExecutionCurrent.GetRunId(), runID1)
	state, err = s.GetWorkflowExecutionInfo(domainID, workflowExecutionCurrent)
	s.NoError(err)
	currentInfo := copyWorkflowExecutionInfo(state.ExecutionInfo)
	currentStats := copyExecutionStats(state.ExecutionStats)
	currentState := copyReplicationState(state.ReplicationState)
	currentInfo.State = p.WorkflowStateCompleted
	currentInfo.CloseStatus = p.WorkflowCloseStatusCompleted
	currentInfo.NextEventID = int64(6)
	currentInfo.LastProcessedEvent = int64(2)
	err3 := s.UpdateWorkflowExecutionAndFinish(currentInfo, currentStats, int64(3))
	s.NoError(err3)
	runID1, err = s.GetCurrentWorkflowRunID(domainID, workflowID)
	s.Equal(workflowExecutionCurrent.GetRunId(), runID1)

	resetExecutionInfo := &p.WorkflowExecutionInfo{
		DomainID:             domainID,
		WorkflowID:           workflowExecutionReset.GetWorkflowId(),
		RunID:                workflowExecutionReset.GetRunId(),
		ParentDomainID:       uuid.New(),
		ParentWorkflowID:     "some random parent workflow ID",
		ParentRunID:          uuid.New(),
		InitiatedID:          12345,
		TaskList:             "some random tasklist",
		WorkflowTypeName:     "some random workflow type name",
		WorkflowTimeout:      1112,
		DecisionTimeoutValue: 14,
		State:                p.WorkflowStateRunning,
		LastFirstEventID:     common.FirstEventID,
		NextEventID:          123,
		CreateRequestID:      uuid.New(),
		DecisionVersion:      common.EmptyVersion,
		DecisionScheduleID:   111,
		DecisionStartedID:    222,
		DecisionRequestID:    uuid.New(),
		DecisionTimeout:      0,
	}
	resetStats := &p.ExecutionStats{}
	resetActivityInfos := []*p.ActivityInfo{}
	resetTimerInfos := []*p.TimerInfo{}
	resetChildExecutionInfos := []*p.ChildExecutionInfo{}
	resetRequestCancelInfos := []*p.RequestCancelInfo{}
	resetSignalInfos := []*p.SignalInfo{}
	rState := &p.ReplicationState{
		CurrentVersion: int64(8789),
		StartVersion:   int64(8780),
	}

	wrongPrevRunID := uuid.New()
	err = s.ConflictResolveWorkflowExecution(
		wrongPrevRunID, currentState.LastWriteVersion, currentInfo.State,
		resetExecutionInfo, resetStats, rState, continueAsNewInfo.NextEventID, resetActivityInfos, resetTimerInfos,
		resetChildExecutionInfos, resetRequestCancelInfos, resetSignalInfos, nil)
	s.NotNil(err)

	wrongLastWriteVersion := currentState.LastWriteVersion + 1
	err = s.ConflictResolveWorkflowExecution(
		workflowExecutionCurrent.GetRunId(), wrongLastWriteVersion, currentInfo.State,
		resetExecutionInfo, resetStats, rState, continueAsNewInfo.NextEventID, resetActivityInfos, resetTimerInfos,
		resetChildExecutionInfos, resetRequestCancelInfos, resetSignalInfos, nil)
	s.NotNil(err)

	wrongState := currentInfo.State + 1
	err = s.ConflictResolveWorkflowExecution(
		workflowExecutionCurrent.GetRunId(), currentState.LastWriteVersion, wrongState,
		resetExecutionInfo, resetStats, rState, continueAsNewInfo.NextEventID, resetActivityInfos, resetTimerInfos,
		resetChildExecutionInfos, resetRequestCancelInfos, resetSignalInfos, nil)
	s.NotNil(err)

	// this test only assert whether the current workflow execution record is reset
	runID, err := s.GetCurrentWorkflowRunID(domainID, workflowID)
	s.Equal(workflowExecutionCurrent.GetRunId(), runID)
}

// TestConflictResolveWorkflowExecutionWithTransactionCurrentIsNotSelf test
func (s *ExecutionManagerSuite) TestConflictResolveWorkflowExecutionWithTransactionCurrentIsNotSelf() {
	domainID := "4ca1faac-1a3a-47af-8e51-fdaa2b3d45b9"
	workflowID := "test-reset-mutable-state-test-with-transaction-current-is-not-self"

	// first create a workflow and continue as new it
	workflowExecutionReset := gen.WorkflowExecution{
		WorkflowId: common.StringPtr(workflowID),
		RunId:      common.StringPtr("aaaaaaaa-aaaa-aaaa-aaaa-aaaaaaaaaaa0"),
	}
	version := int64(1234)
	nextEventID := int64(3)
	replicationState := &p.ReplicationState{
		StartVersion:     version,
		CurrentVersion:   version,
		LastWriteVersion: version,
		LastWriteEventID: nextEventID - 1,
	}
	resp, err := s.CreateWorkflowExecutionWithReplication(domainID, workflowExecutionReset, "taskList", "wType", 20, 13, nextEventID, 0, 2, replicationState, nil)
	s.NoError(err)
	s.NotNil(resp)

	state, err := s.GetWorkflowExecutionInfo(domainID, workflowExecutionReset)
	s.NoError(err)

	info := state.ExecutionInfo
	continueAsNewInfo := copyWorkflowExecutionInfo(info)
	continueAsNewStats := copyExecutionStats(state.ExecutionStats)
	continueAsNewInfo.State = p.WorkflowStateRunning
	continueAsNewInfo.NextEventID = int64(5)
	continueAsNewInfo.LastProcessedEvent = int64(2)

	workflowExecutionCurrent := gen.WorkflowExecution{
		WorkflowId: common.StringPtr(workflowID),
		RunId:      common.StringPtr("aaaaaaaa-aaaa-aaaa-aaaa-aaaaaaaaaaa1"),
	}
	err = s.ContinueAsNewExecutionWithReplication(continueAsNewInfo, continueAsNewStats, info.NextEventID, workflowExecutionCurrent, int64(3), int64(2), nil, replicationState, replicationState)
	s.NoError(err)

	currentRunID, err := s.GetCurrentWorkflowRunID(domainID, workflowID)
	s.Equal(workflowExecutionCurrent.GetRunId(), currentRunID)
	state, err = s.GetWorkflowExecutionInfo(domainID, workflowExecutionCurrent)
	s.NoError(err)
	currentInfo := copyWorkflowExecutionInfo(state.ExecutionInfo)
	currentState := copyReplicationState(state.ReplicationState)
	currentInfo.State = p.WorkflowStateCompleted
	currentInfo.CloseStatus = p.WorkflowCloseStatusTerminated

	resetExecutionInfo := &p.WorkflowExecutionInfo{
		DomainID:             domainID,
		WorkflowID:           workflowExecutionReset.GetWorkflowId(),
		RunID:                workflowExecutionReset.GetRunId(),
		ParentDomainID:       uuid.New(),
		ParentWorkflowID:     "some random parent workflow ID",
		ParentRunID:          uuid.New(),
		InitiatedID:          12345,
		TaskList:             "some random tasklist",
		WorkflowTypeName:     "some random workflow type name",
		WorkflowTimeout:      1112,
		DecisionTimeoutValue: 14,
		State:                p.WorkflowStateCompleted,
		CloseStatus:          p.WorkflowCloseStatusCompleted,
		LastFirstEventID:     common.FirstEventID,
		NextEventID:          123,
		CreateRequestID:      uuid.New(),
		DecisionVersion:      common.EmptyVersion,
		DecisionScheduleID:   111,
		DecisionStartedID:    222,
		DecisionRequestID:    uuid.New(),
		DecisionTimeout:      0,
		AutoResetPoints:      &gen.ResetPoints{},
	}
	resetReplicationState := &p.ReplicationState{
		CurrentVersion:      int64(8789),
		StartVersion:        int64(8780),
		LastWriteVersion:    int64(8912),
		LastReplicationInfo: map[string]*p.ReplicationInfo{},
	}

	resetReq := &p.ConflictResolveWorkflowExecutionRequest{
		RangeID: s.ShardInfo.RangeID,
		Mode:    p.ConflictResolveWorkflowModeBypassCurrent,
		ResetWorkflowSnapshot: p.WorkflowSnapshot{
			ExecutionInfo:    resetExecutionInfo,
			ExecutionStats:   &p.ExecutionStats{},
			ReplicationState: resetReplicationState,
			Condition:        int64(5),

			ActivityInfos:       []*p.ActivityInfo{},
			TimerInfos:          []*p.TimerInfo{},
			ChildExecutionInfos: []*p.ChildExecutionInfo{},
			RequestCancelInfos:  []*p.RequestCancelInfo{},
			SignalInfos:         []*p.SignalInfo{},
			SignalRequestedIDs:  []string{},
		},
		NewWorkflowSnapshot: nil,
		CurrentWorkflowMutation: &p.WorkflowMutation{
			ExecutionInfo:    currentInfo,
			ExecutionStats:   &p.ExecutionStats{},
			ReplicationState: currentState,
			Condition:        int64(3),

			UpsertActivityInfos:       []*p.ActivityInfo{},
			UpsertTimerInfos:          []*p.TimerInfo{},
			UpsertChildExecutionInfos: []*p.ChildExecutionInfo{},
			UpsertRequestCancelInfos:  []*p.RequestCancelInfo{},
			UpsertSignalInfos:         []*p.SignalInfo{},
			UpsertSignalRequestedIDs:  []string{},
		},
		CurrentWorkflowCAS: nil,
		Encoding:           pickRandomEncoding(),
	}
	err = s.ExecutionManager.ConflictResolveWorkflowExecution(resetReq)
	s.Error(err)
	resetReq.Mode = p.ConflictResolveWorkflowModeUpdateCurrent
	err = s.ExecutionManager.ConflictResolveWorkflowExecution(resetReq)
	s.NoError(err)

	currentRecord, err := s.ExecutionManager.GetCurrentExecution(&p.GetCurrentExecutionRequest{
		DomainID:   domainID,
		WorkflowID: workflowID,
	})
	s.NoError(err)
	s.Equal(resetExecutionInfo.RunID, currentRecord.RunID)
	s.Equal(resetExecutionInfo.CreateRequestID, currentRecord.StartRequestID)
	s.Equal(resetExecutionInfo.State, currentRecord.State)
	s.Equal(resetExecutionInfo.CloseStatus, currentRecord.CloseStatus)
	s.Equal(resetReplicationState.LastWriteVersion, currentRecord.LastWriteVersion)

	state, err = s.GetWorkflowExecutionInfo(domainID, workflowExecutionReset)
	s.NoError(err)
	state.ExecutionInfo.StartTimestamp = resetReq.ResetWorkflowSnapshot.ExecutionInfo.StartTimestamp
	state.ExecutionInfo.LastUpdatedTimestamp = resetReq.ResetWorkflowSnapshot.ExecutionInfo.LastUpdatedTimestamp
	state.ExecutionInfo.ExpirationTime = resetReq.ResetWorkflowSnapshot.ExecutionInfo.ExpirationTime
	s.Equal(resetReq.ResetWorkflowSnapshot.ExecutionInfo, state.ExecutionInfo)
	s.Equal(resetReq.ResetWorkflowSnapshot.ReplicationState, state.ReplicationState)

	state, err = s.GetWorkflowExecutionInfo(domainID, workflowExecutionCurrent)
	s.NoError(err)
	state.ExecutionInfo.StartTimestamp = resetReq.CurrentWorkflowMutation.ExecutionInfo.StartTimestamp
	state.ExecutionInfo.LastUpdatedTimestamp = resetReq.CurrentWorkflowMutation.ExecutionInfo.LastUpdatedTimestamp
	state.ExecutionInfo.ExpirationTime = resetReq.CurrentWorkflowMutation.ExecutionInfo.ExpirationTime
	s.Equal(resetReq.CurrentWorkflowMutation.ExecutionInfo, state.ExecutionInfo)
	s.Equal(resetReq.CurrentWorkflowMutation.ReplicationState, state.ReplicationState)
}

// TestConflictResolveWorkflowExecutionWithTransactionCurrentIsNotSelfWithContinueAsNew test
func (s *ExecutionManagerSuite) TestConflictResolveWorkflowExecutionWithTransactionCurrentIsNotSelfWithContinueAsNew() {
	domainID := "4ca1faac-1a3a-47af-8e51-fdaa2b3d45b9"
	workflowID := "test-reset-mutable-state-test-with-transaction-current-is-not-self-with-continue-as-new"

	// first create a workflow and continue as new it
	workflowExecutionReset := gen.WorkflowExecution{
		WorkflowId: common.StringPtr(workflowID),
		RunId:      common.StringPtr("aaaaaaaa-aaaa-aaaa-aaaa-aaaaaaaaaaa0"),
	}
	version := int64(1234)
	nextEventID := int64(3)
	replicationState := &p.ReplicationState{
		StartVersion:     version,
		CurrentVersion:   version,
		LastWriteVersion: version,
		LastWriteEventID: nextEventID - 1,
	}
	resp, err := s.CreateWorkflowExecutionWithReplication(domainID, workflowExecutionReset, "taskList", "wType", 20, 13, nextEventID, 0, 2, replicationState, nil)
	s.NoError(err)
	s.NotNil(resp)

	state, err := s.GetWorkflowExecutionInfo(domainID, workflowExecutionReset)
	s.NoError(err)
	continueAsNewStats := copyExecutionStats(state.ExecutionStats)

	info := state.ExecutionInfo
	continueAsNewInfo := copyWorkflowExecutionInfo(info)
	continueAsNewInfo.State = p.WorkflowStateRunning
	continueAsNewInfo.NextEventID = int64(5)
	continueAsNewInfo.LastProcessedEvent = int64(2)

	workflowExecutionCurrent := gen.WorkflowExecution{
		WorkflowId: common.StringPtr(workflowID),
		RunId:      common.StringPtr("aaaaaaaa-aaaa-aaaa-aaaa-aaaaaaaaaaa1"),
	}
	err = s.ContinueAsNewExecutionWithReplication(continueAsNewInfo, continueAsNewStats, info.NextEventID, workflowExecutionCurrent, int64(3), int64(2), nil, replicationState, replicationState)
	s.NoError(err)

	currentRunID, err := s.GetCurrentWorkflowRunID(domainID, workflowID)
	s.Equal(workflowExecutionCurrent.GetRunId(), currentRunID)
	state, err = s.GetWorkflowExecutionInfo(domainID, workflowExecutionCurrent)
	s.NoError(err)
	currentInfo := copyWorkflowExecutionInfo(state.ExecutionInfo)
	currentStats := copyExecutionStats(state.ExecutionStats)
	currentState := copyReplicationState(state.ReplicationState)
	currentInfo.State = p.WorkflowStateCompleted
	currentInfo.CloseStatus = p.WorkflowCloseStatusTerminated

	resetExecutionInfo := &p.WorkflowExecutionInfo{
		DomainID:             domainID,
		WorkflowID:           workflowExecutionReset.GetWorkflowId(),
		RunID:                workflowExecutionReset.GetRunId(),
		ParentDomainID:       uuid.New(),
		ParentWorkflowID:     "some random parent workflow ID",
		ParentRunID:          uuid.New(),
		InitiatedID:          12345,
		TaskList:             "some random tasklist",
		WorkflowTypeName:     "some random workflow type name",
		WorkflowTimeout:      1112,
		DecisionTimeoutValue: 14,
		State:                p.WorkflowStateCompleted,
		CloseStatus:          p.WorkflowCloseStatusContinuedAsNew,
		LastFirstEventID:     common.FirstEventID,
		NextEventID:          123,
		CreateRequestID:      uuid.New(),
		DecisionVersion:      common.EmptyVersion,
		DecisionScheduleID:   111,
		DecisionStartedID:    222,
		DecisionRequestID:    uuid.New(),
		DecisionTimeout:      0,
		AutoResetPoints:      &gen.ResetPoints{},
	}
	newWorkflowExecutionInfo := copyWorkflowExecutionInfo(resetExecutionInfo)
	newWorkflowExecutionStats := &p.ExecutionStats{}
	newWorkflowExecutionInfo.CreateRequestID = uuid.New()
	newWorkflowExecutionInfo.RunID = "aaaaaaaa-aaaa-aaaa-aaaa-aaaaaaaaaaa2"
	newWorkflowExecutionInfo.State = p.WorkflowStateRunning
	newWorkflowExecutionInfo.CloseStatus = p.WorkflowCloseStatusNone
	newWorkflowExecutionState := &p.ReplicationState{
		CurrentVersion:      int64(8989),
		StartVersion:        int64(8980),
		LastWriteVersion:    int64(8912),
		LastReplicationInfo: map[string]*p.ReplicationInfo{},
	}

	resetReq := &p.ConflictResolveWorkflowExecutionRequest{
		RangeID: s.ShardInfo.RangeID,
		Mode:    p.ConflictResolveWorkflowModeBypassCurrent,
		ResetWorkflowSnapshot: p.WorkflowSnapshot{
			ExecutionInfo:  resetExecutionInfo,
			ExecutionStats: &p.ExecutionStats{},
			ReplicationState: &p.ReplicationState{
				CurrentVersion:      int64(8789),
				StartVersion:        int64(8780),
				LastReplicationInfo: map[string]*p.ReplicationInfo{},
			},
			Condition: int64(5),

			ActivityInfos:       []*p.ActivityInfo{},
			TimerInfos:          []*p.TimerInfo{},
			ChildExecutionInfos: []*p.ChildExecutionInfo{},
			RequestCancelInfos:  []*p.RequestCancelInfo{},
			SignalInfos:         []*p.SignalInfo{},
			SignalRequestedIDs:  []string{},
		},
		NewWorkflowSnapshot: &p.WorkflowSnapshot{
			ExecutionInfo:    newWorkflowExecutionInfo,
			ExecutionStats:   newWorkflowExecutionStats,
			ReplicationState: newWorkflowExecutionState,
			Condition:        0,

			ActivityInfos:       []*p.ActivityInfo{},
			TimerInfos:          []*p.TimerInfo{},
			ChildExecutionInfos: []*p.ChildExecutionInfo{},
			RequestCancelInfos:  []*p.RequestCancelInfo{},
			SignalInfos:         []*p.SignalInfo{},
			SignalRequestedIDs:  []string{},
		},
		CurrentWorkflowMutation: &p.WorkflowMutation{
			ExecutionInfo:    currentInfo,
			ExecutionStats:   currentStats,
			ReplicationState: currentState,
			Condition:        int64(3),

			UpsertActivityInfos:       []*p.ActivityInfo{},
			UpsertTimerInfos:          []*p.TimerInfo{},
			UpsertChildExecutionInfos: []*p.ChildExecutionInfo{},
			UpsertRequestCancelInfos:  []*p.RequestCancelInfo{},
			UpsertSignalInfos:         []*p.SignalInfo{},
			UpsertSignalRequestedIDs:  []string{},
		},
		CurrentWorkflowCAS: nil,
		Encoding:           pickRandomEncoding(),
	}
	err = s.ExecutionManager.ConflictResolveWorkflowExecution(resetReq)
	s.Error(err)
	resetReq.Mode = p.ConflictResolveWorkflowModeUpdateCurrent
	err = s.ExecutionManager.ConflictResolveWorkflowExecution(resetReq)
	s.NoError(err)

	currentRecord, err := s.ExecutionManager.GetCurrentExecution(&p.GetCurrentExecutionRequest{
		DomainID:   domainID,
		WorkflowID: workflowID,
	})
	s.NoError(err)
	s.Equal(newWorkflowExecutionInfo.RunID, currentRecord.RunID)
	s.Equal(newWorkflowExecutionInfo.CreateRequestID, currentRecord.StartRequestID)
	s.Equal(newWorkflowExecutionInfo.State, currentRecord.State)
	s.Equal(newWorkflowExecutionInfo.CloseStatus, currentRecord.CloseStatus)
	s.Equal(newWorkflowExecutionState.LastWriteVersion, currentRecord.LastWriteVersion)

	state, err = s.GetWorkflowExecutionInfo(domainID, workflowExecutionReset)
	s.NoError(err)
	state.ExecutionInfo.StartTimestamp = resetReq.ResetWorkflowSnapshot.ExecutionInfo.StartTimestamp
	state.ExecutionInfo.LastUpdatedTimestamp = resetReq.ResetWorkflowSnapshot.ExecutionInfo.LastUpdatedTimestamp
	state.ExecutionInfo.ExpirationTime = resetReq.ResetWorkflowSnapshot.ExecutionInfo.ExpirationTime
	s.Equal(resetReq.ResetWorkflowSnapshot.ExecutionInfo, state.ExecutionInfo)
	s.Equal(resetReq.ResetWorkflowSnapshot.ReplicationState, state.ReplicationState)

	state, err = s.GetWorkflowExecutionInfo(domainID, workflowExecutionCurrent)
	s.NoError(err)
	state.ExecutionInfo.StartTimestamp = resetReq.CurrentWorkflowMutation.ExecutionInfo.StartTimestamp
	state.ExecutionInfo.LastUpdatedTimestamp = resetReq.CurrentWorkflowMutation.ExecutionInfo.LastUpdatedTimestamp
	state.ExecutionInfo.ExpirationTime = resetReq.CurrentWorkflowMutation.ExecutionInfo.ExpirationTime
	s.Equal(resetReq.CurrentWorkflowMutation.ExecutionInfo, state.ExecutionInfo)
	s.Equal(resetReq.CurrentWorkflowMutation.ReplicationState, state.ReplicationState)

	state, err = s.GetWorkflowExecutionInfo(domainID, gen.WorkflowExecution{
		WorkflowId: common.StringPtr(workflowID),
		RunId:      common.StringPtr(resetReq.NewWorkflowSnapshot.ExecutionInfo.RunID),
	})
	s.NoError(err)
	state.ExecutionInfo.StartTimestamp = resetReq.NewWorkflowSnapshot.ExecutionInfo.StartTimestamp
	state.ExecutionInfo.LastUpdatedTimestamp = resetReq.NewWorkflowSnapshot.ExecutionInfo.LastUpdatedTimestamp
	state.ExecutionInfo.ExpirationTime = resetReq.NewWorkflowSnapshot.ExecutionInfo.ExpirationTime
	s.Equal(resetReq.NewWorkflowSnapshot.ExecutionInfo, state.ExecutionInfo)
	s.Equal(resetReq.NewWorkflowSnapshot.ReplicationState, state.ReplicationState)
}

// TestConflictResolveWorkflowExecutionWithTransactionCurrentIsSelf test
func (s *ExecutionManagerSuite) TestConflictResolveWorkflowExecutionWithTransactionCurrentIsSelf() {
	domainID := "4ca1faac-1a3a-47af-8e51-fdaa2b3d45b9"
	workflowID := "test-reset-mutable-state-test-with-transaction-current-is-self"

	// first create a workflow and continue as new it
	workflowExecutionReset := gen.WorkflowExecution{
		WorkflowId: common.StringPtr(workflowID),
		RunId:      common.StringPtr("aaaaaaaa-aaaa-aaaa-aaaa-aaaaaaaaaaa0"),
	}
	version := int64(1234)
	nextEventID := int64(3)
	replicationState := &p.ReplicationState{
		StartVersion:     version,
		CurrentVersion:   version,
		LastWriteVersion: version,
		LastWriteEventID: nextEventID - 1,
	}
	resp, err := s.CreateWorkflowExecutionWithReplication(domainID, workflowExecutionReset, "taskList", "wType", 20, 13, nextEventID, 0, 2, replicationState, nil)
	s.NoError(err)
	s.NotNil(resp)

	state, err := s.GetWorkflowExecutionInfo(domainID, workflowExecutionReset)
	s.NoError(err)

	resetExecutionInfo := &p.WorkflowExecutionInfo{
		DomainID:             domainID,
		WorkflowID:           workflowExecutionReset.GetWorkflowId(),
		RunID:                workflowExecutionReset.GetRunId(),
		ParentDomainID:       uuid.New(),
		ParentWorkflowID:     "some random parent workflow ID",
		ParentRunID:          uuid.New(),
		InitiatedID:          12345,
		TaskList:             "some random tasklist",
		WorkflowTypeName:     "some random workflow type name",
		WorkflowTimeout:      1112,
		DecisionTimeoutValue: 14,
		State:                p.WorkflowStateRunning,
		CloseStatus:          p.WorkflowCloseStatusNone,
		LastFirstEventID:     common.FirstEventID,
		NextEventID:          123,
		CreateRequestID:      uuid.New(),
		DecisionVersion:      common.EmptyVersion,
		DecisionScheduleID:   111,
		DecisionStartedID:    222,
		DecisionRequestID:    uuid.New(),
		DecisionTimeout:      0,
		AutoResetPoints:      &gen.ResetPoints{},
	}
	resetReplicationState := &p.ReplicationState{
		CurrentVersion:      int64(8789),
		StartVersion:        int64(8780),
		LastWriteVersion:    int64(8912),
		LastReplicationInfo: map[string]*p.ReplicationInfo{},
	}

	resetReq := &p.ConflictResolveWorkflowExecutionRequest{
		RangeID: s.ShardInfo.RangeID,
		Mode:    p.ConflictResolveWorkflowModeBypassCurrent,
		ResetWorkflowSnapshot: p.WorkflowSnapshot{
			ExecutionInfo:    resetExecutionInfo,
			ExecutionStats:   &p.ExecutionStats{},
			ReplicationState: resetReplicationState,
			Condition:        nextEventID,

			ActivityInfos:       []*p.ActivityInfo{},
			TimerInfos:          []*p.TimerInfo{},
			ChildExecutionInfos: []*p.ChildExecutionInfo{},
			RequestCancelInfos:  []*p.RequestCancelInfo{},
			SignalInfos:         []*p.SignalInfo{},
			SignalRequestedIDs:  []string{},
		},
		NewWorkflowSnapshot:     nil,
		CurrentWorkflowMutation: nil,
		CurrentWorkflowCAS:      nil,
		Encoding:                pickRandomEncoding(),
	}
	err = s.ExecutionManager.ConflictResolveWorkflowExecution(resetReq)
	s.Error(err)
	resetReq.Mode = p.ConflictResolveWorkflowModeUpdateCurrent
	err = s.ExecutionManager.ConflictResolveWorkflowExecution(resetReq)
	s.NoError(err)

	currentRecord, err := s.ExecutionManager.GetCurrentExecution(&p.GetCurrentExecutionRequest{
		DomainID:   domainID,
		WorkflowID: workflowID,
	})
	s.NoError(err)
	s.Equal(resetExecutionInfo.RunID, currentRecord.RunID)
	s.Equal(resetExecutionInfo.CreateRequestID, currentRecord.StartRequestID)
	s.Equal(resetExecutionInfo.State, currentRecord.State)
	s.Equal(resetExecutionInfo.CloseStatus, currentRecord.CloseStatus)
	s.Equal(resetReplicationState.LastWriteVersion, currentRecord.LastWriteVersion)

	state, err = s.GetWorkflowExecutionInfo(domainID, workflowExecutionReset)
	s.NoError(err)
	state.ExecutionInfo.StartTimestamp = resetReq.ResetWorkflowSnapshot.ExecutionInfo.StartTimestamp
	state.ExecutionInfo.LastUpdatedTimestamp = resetReq.ResetWorkflowSnapshot.ExecutionInfo.LastUpdatedTimestamp
	state.ExecutionInfo.ExpirationTime = resetReq.ResetWorkflowSnapshot.ExecutionInfo.ExpirationTime
	s.Equal(resetReq.ResetWorkflowSnapshot.ExecutionInfo, state.ExecutionInfo)
	s.Equal(resetReq.ResetWorkflowSnapshot.ReplicationState, state.ReplicationState)
}

// TestConflictResolveWorkflowExecutionWithTransactionCurrentIsSelfWithContinueAsNew test
func (s *ExecutionManagerSuite) TestConflictResolveWorkflowExecutionWithTransactionCurrentIsSelfWithContinueAsNew() {
	domainID := "4ca1faac-1a3a-47af-8e51-fdaa2b3d45b9"
	workflowID := "test-reset-mutable-state-test-with-transaction-current-is-self-with-continue-as-new"

	// first create a workflow and continue as new it
	workflowExecutionReset := gen.WorkflowExecution{
		WorkflowId: common.StringPtr(workflowID),
		RunId:      common.StringPtr("aaaaaaaa-aaaa-aaaa-aaaa-aaaaaaaaaaa0"),
	}
	version := int64(1234)
	nextEventID := int64(3)
	replicationState := &p.ReplicationState{
		StartVersion:     version,
		CurrentVersion:   version,
		LastWriteVersion: version,
		LastWriteEventID: nextEventID - 1,
	}
	resp, err := s.CreateWorkflowExecutionWithReplication(domainID, workflowExecutionReset, "taskList", "wType", 20, 13, nextEventID, 0, 2, replicationState, nil)
	s.NoError(err)
	s.NotNil(resp)

	state, err := s.GetWorkflowExecutionInfo(domainID, workflowExecutionReset)
	s.NoError(err)

	resetExecutionInfo := &p.WorkflowExecutionInfo{
		DomainID:             domainID,
		WorkflowID:           workflowExecutionReset.GetWorkflowId(),
		RunID:                workflowExecutionReset.GetRunId(),
		ParentDomainID:       uuid.New(),
		ParentWorkflowID:     "some random parent workflow ID",
		ParentRunID:          uuid.New(),
		InitiatedID:          12345,
		TaskList:             "some random tasklist",
		WorkflowTypeName:     "some random workflow type name",
		WorkflowTimeout:      1112,
		DecisionTimeoutValue: 14,
		State:                p.WorkflowStateCompleted,
		CloseStatus:          p.WorkflowCloseStatusContinuedAsNew,
		LastFirstEventID:     common.FirstEventID,
		NextEventID:          123,
		CreateRequestID:      uuid.New(),
		DecisionVersion:      common.EmptyVersion,
		DecisionScheduleID:   111,
		DecisionStartedID:    222,
		DecisionRequestID:    uuid.New(),
		DecisionTimeout:      0,
		AutoResetPoints:      &gen.ResetPoints{},
	}
	newWorkflowExecutionInfo := copyWorkflowExecutionInfo(resetExecutionInfo)
	newWorkflowExecutionStats := &p.ExecutionStats{}
	newWorkflowExecutionInfo.CreateRequestID = uuid.New()
	newWorkflowExecutionInfo.RunID = "aaaaaaaa-aaaa-aaaa-aaaa-aaaaaaaaaaa2"
	newWorkflowExecutionInfo.State = p.WorkflowStateRunning
	newWorkflowExecutionInfo.CloseStatus = p.WorkflowCloseStatusNone
	newWorkflowExecutionState := &p.ReplicationState{
		CurrentVersion:      int64(8989),
		StartVersion:        int64(8980),
		LastWriteVersion:    int64(8912),
		LastReplicationInfo: map[string]*p.ReplicationInfo{},
	}

	resetReq := &p.ConflictResolveWorkflowExecutionRequest{
		RangeID: s.ShardInfo.RangeID,
		Mode:    p.ConflictResolveWorkflowModeBypassCurrent,
		ResetWorkflowSnapshot: p.WorkflowSnapshot{
			ExecutionInfo:  resetExecutionInfo,
			ExecutionStats: &p.ExecutionStats{},
			ReplicationState: &p.ReplicationState{
				CurrentVersion:      int64(8789),
				StartVersion:        int64(8780),
				LastReplicationInfo: map[string]*p.ReplicationInfo{},
			},
			Condition: nextEventID,

			ActivityInfos:       []*p.ActivityInfo{},
			TimerInfos:          []*p.TimerInfo{},
			ChildExecutionInfos: []*p.ChildExecutionInfo{},
			RequestCancelInfos:  []*p.RequestCancelInfo{},
			SignalInfos:         []*p.SignalInfo{},
			SignalRequestedIDs:  []string{},
		},
		NewWorkflowSnapshot: &p.WorkflowSnapshot{
			ExecutionInfo:    newWorkflowExecutionInfo,
			ExecutionStats:   newWorkflowExecutionStats,
			ReplicationState: newWorkflowExecutionState,
			Condition:        0,

			ActivityInfos:       []*p.ActivityInfo{},
			TimerInfos:          []*p.TimerInfo{},
			ChildExecutionInfos: []*p.ChildExecutionInfo{},
			RequestCancelInfos:  []*p.RequestCancelInfo{},
			SignalInfos:         []*p.SignalInfo{},
			SignalRequestedIDs:  []string{},
		},
		CurrentWorkflowMutation: nil,
		CurrentWorkflowCAS:      nil,
		Encoding:                pickRandomEncoding(),
	}
	err = s.ExecutionManager.ConflictResolveWorkflowExecution(resetReq)
	s.Error(err)
	resetReq.Mode = p.ConflictResolveWorkflowModeUpdateCurrent
	err = s.ExecutionManager.ConflictResolveWorkflowExecution(resetReq)
	s.NoError(err)

	currentRecord, err := s.ExecutionManager.GetCurrentExecution(&p.GetCurrentExecutionRequest{
		DomainID:   domainID,
		WorkflowID: workflowID,
	})
	s.NoError(err)
	s.Equal(newWorkflowExecutionInfo.RunID, currentRecord.RunID)
	s.Equal(newWorkflowExecutionInfo.CreateRequestID, currentRecord.StartRequestID)
	s.Equal(newWorkflowExecutionInfo.State, currentRecord.State)
	s.Equal(newWorkflowExecutionInfo.CloseStatus, currentRecord.CloseStatus)
	s.Equal(newWorkflowExecutionState.LastWriteVersion, currentRecord.LastWriteVersion)

	state, err = s.GetWorkflowExecutionInfo(domainID, workflowExecutionReset)
	s.NoError(err)
	state.ExecutionInfo.StartTimestamp = resetReq.ResetWorkflowSnapshot.ExecutionInfo.StartTimestamp
	state.ExecutionInfo.LastUpdatedTimestamp = resetReq.ResetWorkflowSnapshot.ExecutionInfo.LastUpdatedTimestamp
	state.ExecutionInfo.ExpirationTime = resetReq.ResetWorkflowSnapshot.ExecutionInfo.ExpirationTime
	s.Equal(resetReq.ResetWorkflowSnapshot.ExecutionInfo, state.ExecutionInfo)
	s.Equal(resetReq.ResetWorkflowSnapshot.ReplicationState, state.ReplicationState)

	state, err = s.GetWorkflowExecutionInfo(domainID, gen.WorkflowExecution{
		WorkflowId: common.StringPtr(workflowID),
		RunId:      common.StringPtr(resetReq.NewWorkflowSnapshot.ExecutionInfo.RunID),
	})
	s.NoError(err)
	state.ExecutionInfo.StartTimestamp = resetReq.NewWorkflowSnapshot.ExecutionInfo.StartTimestamp
	state.ExecutionInfo.LastUpdatedTimestamp = resetReq.NewWorkflowSnapshot.ExecutionInfo.LastUpdatedTimestamp
	state.ExecutionInfo.ExpirationTime = resetReq.NewWorkflowSnapshot.ExecutionInfo.ExpirationTime
	s.Equal(resetReq.NewWorkflowSnapshot.ExecutionInfo, state.ExecutionInfo)
	s.Equal(resetReq.NewWorkflowSnapshot.ReplicationState, state.ReplicationState)
}

// TestConflictResolveWorkflowExecutionWithTransactionZombieIsSelf test
func (s *ExecutionManagerSuite) TestConflictResolveWorkflowExecutionWithTransactionZombieIsSelf() {
	domainID := "4ca1faac-1a3a-47af-8e51-fdaa2b3d45b9"
	workflowID := "test-reset-mutable-state-test-with-transaction-current-is-zombie"

	// first create a workflow and continue as new it
	workflowExecutionReset := gen.WorkflowExecution{
		WorkflowId: common.StringPtr(workflowID),
		RunId:      common.StringPtr("aaaaaaaa-aaaa-aaaa-aaaa-aaaaaaaaaaa0"),
	}
	version := int64(1234)
	nextEventID := int64(3)
	replicationState := &p.ReplicationState{
		StartVersion:     version,
		CurrentVersion:   version,
		LastWriteVersion: version,
		LastWriteEventID: nextEventID - 1,
	}
	resp, err := s.CreateWorkflowExecutionWithReplication(domainID, workflowExecutionReset, "taskList", "wType", 20, 13, nextEventID, 0, 2, replicationState, nil)
	s.NoError(err)
	s.NotNil(resp)

	state, err := s.GetWorkflowExecutionInfo(domainID, workflowExecutionReset)
	s.NoError(err)

	info := state.ExecutionInfo
	continueAsNewInfo := copyWorkflowExecutionInfo(info)
	continueAsNewStats := copyExecutionStats(state.ExecutionStats)
	continueAsNewInfo.State = p.WorkflowStateRunning
	continueAsNewInfo.NextEventID = int64(5)
	continueAsNewInfo.LastProcessedEvent = int64(2)

	workflowExecutionCurrent := gen.WorkflowExecution{
		WorkflowId: common.StringPtr(workflowID),
		RunId:      common.StringPtr("aaaaaaaa-aaaa-aaaa-aaaa-aaaaaaaaaaa1"),
	}
	err = s.ContinueAsNewExecutionWithReplication(continueAsNewInfo, continueAsNewStats, info.NextEventID, workflowExecutionCurrent, int64(3), int64(2), nil, replicationState, replicationState)
	s.NoError(err)

	currentRunID, err := s.GetCurrentWorkflowRunID(domainID, workflowID)
	s.Equal(workflowExecutionCurrent.GetRunId(), currentRunID)

	resetExecutionInfo := &p.WorkflowExecutionInfo{
		DomainID:             domainID,
		WorkflowID:           workflowExecutionReset.GetWorkflowId(),
		RunID:                workflowExecutionReset.GetRunId(),
		ParentDomainID:       uuid.New(),
		ParentWorkflowID:     "some random parent workflow ID",
		ParentRunID:          uuid.New(),
		InitiatedID:          12345,
		TaskList:             "some random tasklist",
		WorkflowTypeName:     "some random workflow type name",
		WorkflowTimeout:      1112,
		DecisionTimeoutValue: 14,
		State:                p.WorkflowStateCompleted,
		CloseStatus:          p.WorkflowCloseStatusCompleted,
		LastFirstEventID:     common.FirstEventID,
		NextEventID:          123,
		CreateRequestID:      uuid.New(),
		DecisionVersion:      common.EmptyVersion,
		DecisionScheduleID:   111,
		DecisionStartedID:    222,
		DecisionRequestID:    uuid.New(),
		DecisionTimeout:      0,
		AutoResetPoints:      &gen.ResetPoints{},
	}
	resetReplicationState := &p.ReplicationState{
		CurrentVersion:      int64(8789),
		StartVersion:        int64(8780),
		LastWriteVersion:    int64(8912),
		LastReplicationInfo: map[string]*p.ReplicationInfo{},
	}

	resetReq := &p.ConflictResolveWorkflowExecutionRequest{
		RangeID: s.ShardInfo.RangeID,
		Mode:    p.ConflictResolveWorkflowModeUpdateCurrent,
		ResetWorkflowSnapshot: p.WorkflowSnapshot{
			ExecutionInfo:    resetExecutionInfo,
			ExecutionStats:   &p.ExecutionStats{},
			ReplicationState: resetReplicationState,
			Condition:        int64(5),

			ActivityInfos:       []*p.ActivityInfo{},
			TimerInfos:          []*p.TimerInfo{},
			ChildExecutionInfos: []*p.ChildExecutionInfo{},
			RequestCancelInfos:  []*p.RequestCancelInfo{},
			SignalInfos:         []*p.SignalInfo{},
			SignalRequestedIDs:  []string{},
		},
		NewWorkflowSnapshot:     nil,
		CurrentWorkflowMutation: nil,
		CurrentWorkflowCAS:      nil,
		Encoding:                pickRandomEncoding(),
	}
	err = s.ExecutionManager.ConflictResolveWorkflowExecution(resetReq)
	s.Error(err)
	resetReq.Mode = p.ConflictResolveWorkflowModeBypassCurrent
	err = s.ExecutionManager.ConflictResolveWorkflowExecution(resetReq)
	s.NoError(err)

	currentRecord, err := s.ExecutionManager.GetCurrentExecution(&p.GetCurrentExecutionRequest{
		DomainID:   domainID,
		WorkflowID: workflowID,
	})
	s.NoError(err)
	s.Equal(currentRunID, currentRecord.RunID)

	state, err = s.GetWorkflowExecutionInfo(domainID, workflowExecutionReset)
	s.NoError(err)
	state.ExecutionInfo.StartTimestamp = resetReq.ResetWorkflowSnapshot.ExecutionInfo.StartTimestamp
	state.ExecutionInfo.LastUpdatedTimestamp = resetReq.ResetWorkflowSnapshot.ExecutionInfo.LastUpdatedTimestamp
	state.ExecutionInfo.ExpirationTime = resetReq.ResetWorkflowSnapshot.ExecutionInfo.ExpirationTime
	s.Equal(resetReq.ResetWorkflowSnapshot.ExecutionInfo, state.ExecutionInfo)
	s.Equal(resetReq.ResetWorkflowSnapshot.ReplicationState, state.ReplicationState)
}

// TestConflictResolveWorkflowExecutionWithTransactionZombieIsSelfWithContinueAsNew test
func (s *ExecutionManagerSuite) TestConflictResolveWorkflowExecutionWithTransactionZombieIsSelfWithContinueAsNew() {
	domainID := "4ca1faac-1a3a-47af-8e51-fdaa2b3d45b9"
	workflowID := "test-reset-mutable-state-test-with-transaction-current-is-zombie-with-continue-as-new"

	// first create a workflow and continue as new it
	workflowExecutionReset := gen.WorkflowExecution{
		WorkflowId: common.StringPtr(workflowID),
		RunId:      common.StringPtr("aaaaaaaa-aaaa-aaaa-aaaa-aaaaaaaaaaa0"),
	}
	version := int64(1234)
	nextEventID := int64(3)
	replicationState := &p.ReplicationState{
		StartVersion:     version,
		CurrentVersion:   version,
		LastWriteVersion: version,
		LastWriteEventID: nextEventID - 1,
	}
	resp, err := s.CreateWorkflowExecutionWithReplication(domainID, workflowExecutionReset, "taskList", "wType", 20, 13, nextEventID, 0, 2, replicationState, nil)
	s.NoError(err)
	s.NotNil(resp)

	state, err := s.GetWorkflowExecutionInfo(domainID, workflowExecutionReset)
	s.NoError(err)
	continueAsNewStats := copyExecutionStats(state.ExecutionStats)

	info := state.ExecutionInfo
	continueAsNewInfo := copyWorkflowExecutionInfo(info)
	continueAsNewInfo.State = p.WorkflowStateRunning
	continueAsNewInfo.NextEventID = int64(5)
	continueAsNewInfo.LastProcessedEvent = int64(2)

	workflowExecutionCurrent := gen.WorkflowExecution{
		WorkflowId: common.StringPtr(workflowID),
		RunId:      common.StringPtr("aaaaaaaa-aaaa-aaaa-aaaa-aaaaaaaaaaa1"),
	}
	err = s.ContinueAsNewExecutionWithReplication(continueAsNewInfo, continueAsNewStats, info.NextEventID, workflowExecutionCurrent, int64(3), int64(2), nil, replicationState, replicationState)
	s.NoError(err)

	currentRunID, err := s.GetCurrentWorkflowRunID(domainID, workflowID)
	s.Equal(workflowExecutionCurrent.GetRunId(), currentRunID)

	resetExecutionInfo := &p.WorkflowExecutionInfo{
		DomainID:             domainID,
		WorkflowID:           workflowExecutionReset.GetWorkflowId(),
		RunID:                workflowExecutionReset.GetRunId(),
		ParentDomainID:       uuid.New(),
		ParentWorkflowID:     "some random parent workflow ID",
		ParentRunID:          uuid.New(),
		InitiatedID:          12345,
		TaskList:             "some random tasklist",
		WorkflowTypeName:     "some random workflow type name",
		WorkflowTimeout:      1112,
		DecisionTimeoutValue: 14,
		State:                p.WorkflowStateCompleted,
		CloseStatus:          p.WorkflowCloseStatusContinuedAsNew,
		LastFirstEventID:     common.FirstEventID,
		NextEventID:          123,
		CreateRequestID:      uuid.New(),
		DecisionVersion:      common.EmptyVersion,
		DecisionScheduleID:   111,
		DecisionStartedID:    222,
		DecisionRequestID:    uuid.New(),
		DecisionTimeout:      0,
		AutoResetPoints:      &gen.ResetPoints{},
	}
	newWorkflowExecutionInfo := copyWorkflowExecutionInfo(resetExecutionInfo)
	newWorkflowExecutionStats := &p.ExecutionStats{}
	newWorkflowExecutionInfo.CreateRequestID = uuid.New()
	newWorkflowExecutionInfo.RunID = "aaaaaaaa-aaaa-aaaa-aaaa-aaaaaaaaaaa2"
	newWorkflowExecutionInfo.State = p.WorkflowStateZombie
	newWorkflowExecutionInfo.CloseStatus = p.WorkflowCloseStatusNone
	newWorkflowExecutionState := &p.ReplicationState{
		CurrentVersion:      int64(8989),
		StartVersion:        int64(8980),
		LastWriteVersion:    int64(8912),
		LastReplicationInfo: map[string]*p.ReplicationInfo{},
	}

	resetReq := &p.ConflictResolveWorkflowExecutionRequest{
		RangeID: s.ShardInfo.RangeID,
		Mode:    p.ConflictResolveWorkflowModeUpdateCurrent,
		ResetWorkflowSnapshot: p.WorkflowSnapshot{
			ExecutionInfo:  resetExecutionInfo,
			ExecutionStats: &p.ExecutionStats{},
			ReplicationState: &p.ReplicationState{
				CurrentVersion:      int64(8789),
				StartVersion:        int64(8780),
				LastReplicationInfo: map[string]*p.ReplicationInfo{},
			},
			Condition: int64(5),

			ActivityInfos:       []*p.ActivityInfo{},
			TimerInfos:          []*p.TimerInfo{},
			ChildExecutionInfos: []*p.ChildExecutionInfo{},
			RequestCancelInfos:  []*p.RequestCancelInfo{},
			SignalInfos:         []*p.SignalInfo{},
			SignalRequestedIDs:  []string{},
		},
		NewWorkflowSnapshot: &p.WorkflowSnapshot{
			ExecutionInfo:    newWorkflowExecutionInfo,
			ExecutionStats:   newWorkflowExecutionStats,
			ReplicationState: newWorkflowExecutionState,
			Condition:        0,

			ActivityInfos:       []*p.ActivityInfo{},
			TimerInfos:          []*p.TimerInfo{},
			ChildExecutionInfos: []*p.ChildExecutionInfo{},
			RequestCancelInfos:  []*p.RequestCancelInfo{},
			SignalInfos:         []*p.SignalInfo{},
			SignalRequestedIDs:  []string{},
		},
		CurrentWorkflowMutation: nil,
		CurrentWorkflowCAS:      nil,
		Encoding:                pickRandomEncoding(),
	}
	err = s.ExecutionManager.ConflictResolveWorkflowExecution(resetReq)
	s.Error(err)
	resetReq.Mode = p.ConflictResolveWorkflowModeBypassCurrent
	err = s.ExecutionManager.ConflictResolveWorkflowExecution(resetReq)
	s.NoError(err)

	currentRecord, err := s.ExecutionManager.GetCurrentExecution(&p.GetCurrentExecutionRequest{
		DomainID:   domainID,
		WorkflowID: workflowID,
	})
	s.NoError(err)
	s.Equal(currentRunID, currentRecord.RunID)

	state, err = s.GetWorkflowExecutionInfo(domainID, workflowExecutionReset)
	s.NoError(err)
	state.ExecutionInfo.StartTimestamp = resetReq.ResetWorkflowSnapshot.ExecutionInfo.StartTimestamp
	state.ExecutionInfo.LastUpdatedTimestamp = resetReq.ResetWorkflowSnapshot.ExecutionInfo.LastUpdatedTimestamp
	state.ExecutionInfo.ExpirationTime = resetReq.ResetWorkflowSnapshot.ExecutionInfo.ExpirationTime
	s.Equal(resetReq.ResetWorkflowSnapshot.ExecutionInfo, state.ExecutionInfo)
	s.Equal(resetReq.ResetWorkflowSnapshot.ReplicationState, state.ReplicationState)

	state, err = s.GetWorkflowExecutionInfo(domainID, gen.WorkflowExecution{
		WorkflowId: common.StringPtr(workflowID),
		RunId:      common.StringPtr(resetReq.NewWorkflowSnapshot.ExecutionInfo.RunID),
	})
	s.NoError(err)
	state.ExecutionInfo.StartTimestamp = resetReq.NewWorkflowSnapshot.ExecutionInfo.StartTimestamp
	state.ExecutionInfo.LastUpdatedTimestamp = resetReq.NewWorkflowSnapshot.ExecutionInfo.LastUpdatedTimestamp
	state.ExecutionInfo.ExpirationTime = resetReq.NewWorkflowSnapshot.ExecutionInfo.ExpirationTime
	s.Equal(resetReq.NewWorkflowSnapshot.ExecutionInfo, state.ExecutionInfo)
	s.Equal(resetReq.NewWorkflowSnapshot.ReplicationState, state.ReplicationState)
}

// TestCreateGetShardBackfill test
func (s *ExecutionManagerSuite) TestCreateGetShardBackfill() {
	shardID := 4
	rangeID := int64(59)

	// test create && get
	currentReplicationAck := int64(27)
	currentClusterTransferAck := int64(21)
	currentClusterTimerAck := timestampConvertor(time.Now().Add(-10 * time.Second))
	shardInfo := &p.ShardInfo{
		ShardID:                 shardID,
		Owner:                   "some random owner",
		RangeID:                 rangeID,
		StolenSinceRenew:        12,
		UpdatedAt:               timestampConvertor(time.Now()),
		ReplicationAckLevel:     currentReplicationAck,
		TransferAckLevel:        currentClusterTransferAck,
		TimerAckLevel:           currentClusterTimerAck,
		ClusterReplicationLevel: map[string]int64{},
	}
	createRequest := &p.CreateShardRequest{
		ShardInfo: shardInfo,
	}
	s.Nil(s.ShardMgr.CreateShard(createRequest))

	shardInfo.ClusterTransferAckLevel = map[string]int64{
		s.ClusterMetadata.GetCurrentClusterName(): currentClusterTransferAck,
	}
	shardInfo.ClusterTimerAckLevel = map[string]time.Time{
		s.ClusterMetadata.GetCurrentClusterName(): currentClusterTimerAck,
	}
	resp, err := s.ShardMgr.GetShard(&p.GetShardRequest{ShardID: shardID})
	s.NoError(err)
	s.True(timeComparator(shardInfo.UpdatedAt, resp.ShardInfo.UpdatedAt, TimePrecision))
	s.True(timeComparator(shardInfo.ClusterTimerAckLevel[cluster.TestCurrentClusterName], resp.ShardInfo.ClusterTimerAckLevel[cluster.TestCurrentClusterName], TimePrecision))
	s.True(timeComparator(shardInfo.ClusterTimerAckLevel[cluster.TestAlternativeClusterName], resp.ShardInfo.ClusterTimerAckLevel[cluster.TestAlternativeClusterName], TimePrecision))
	s.Equal(shardInfo.TimerAckLevel.UnixNano(), resp.ShardInfo.TimerAckLevel.UnixNano())
	resp.ShardInfo.TimerAckLevel = shardInfo.TimerAckLevel
	resp.ShardInfo.UpdatedAt = shardInfo.UpdatedAt
	resp.ShardInfo.ClusterTimerAckLevel = shardInfo.ClusterTimerAckLevel
	s.Equal(shardInfo, resp.ShardInfo)
}

// TestCreateGetUpdateGetShard test
func (s *ExecutionManagerSuite) TestCreateGetUpdateGetShard() {
	shardID := 8
	rangeID := int64(59)

	// test create && get
	currentReplicationAck := int64(27)
	currentClusterTransferAck := int64(21)
	alternativeClusterTransferAck := int64(32)
	currentClusterTimerAck := timestampConvertor(time.Now().Add(-10 * time.Second))
	alternativeClusterTimerAck := timestampConvertor(time.Now().Add(-20 * time.Second))
	domainNotificationVersion := int64(8192)
	shardInfo := &p.ShardInfo{
		ShardID:             shardID,
		Owner:               "some random owner",
		RangeID:             rangeID,
		StolenSinceRenew:    12,
		UpdatedAt:           timestampConvertor(time.Now()),
		ReplicationAckLevel: currentReplicationAck,
		TransferAckLevel:    currentClusterTransferAck,
		TimerAckLevel:       currentClusterTimerAck,
		ClusterTransferAckLevel: map[string]int64{
			cluster.TestCurrentClusterName:     currentClusterTransferAck,
			cluster.TestAlternativeClusterName: alternativeClusterTransferAck,
		},
		ClusterTimerAckLevel: map[string]time.Time{
			cluster.TestCurrentClusterName:     currentClusterTimerAck,
			cluster.TestAlternativeClusterName: alternativeClusterTimerAck,
		},
		DomainNotificationVersion: domainNotificationVersion,
		ClusterReplicationLevel:   map[string]int64{},
	}
	createRequest := &p.CreateShardRequest{
		ShardInfo: shardInfo,
	}
	s.Nil(s.ShardMgr.CreateShard(createRequest))
	resp, err := s.ShardMgr.GetShard(&p.GetShardRequest{ShardID: shardID})
	s.NoError(err)
	s.True(timeComparator(shardInfo.UpdatedAt, resp.ShardInfo.UpdatedAt, TimePrecision))
	s.True(timeComparator(shardInfo.ClusterTimerAckLevel[cluster.TestCurrentClusterName], resp.ShardInfo.ClusterTimerAckLevel[cluster.TestCurrentClusterName], TimePrecision))
	s.True(timeComparator(shardInfo.ClusterTimerAckLevel[cluster.TestAlternativeClusterName], resp.ShardInfo.ClusterTimerAckLevel[cluster.TestAlternativeClusterName], TimePrecision))
	s.Equal(shardInfo.TimerAckLevel.UnixNano(), resp.ShardInfo.TimerAckLevel.UnixNano())
	resp.ShardInfo.TimerAckLevel = shardInfo.TimerAckLevel
	resp.ShardInfo.UpdatedAt = shardInfo.UpdatedAt
	resp.ShardInfo.ClusterTimerAckLevel = shardInfo.ClusterTimerAckLevel
	s.Equal(shardInfo, resp.ShardInfo)

	// test update && get
	currentReplicationAck = int64(270)
	currentClusterTransferAck = int64(210)
	alternativeClusterTransferAck = int64(320)
	currentClusterTimerAck = timestampConvertor(time.Now().Add(-100 * time.Second))
	alternativeClusterTimerAck = timestampConvertor(time.Now().Add(-200 * time.Second))
	domainNotificationVersion = int64(16384)
	shardInfo = &p.ShardInfo{
		ShardID:             shardID,
		Owner:               "some random owner",
		RangeID:             int64(28),
		StolenSinceRenew:    4,
		UpdatedAt:           timestampConvertor(time.Now()),
		ReplicationAckLevel: currentReplicationAck,
		TransferAckLevel:    currentClusterTransferAck,
		TimerAckLevel:       currentClusterTimerAck,
		ClusterTransferAckLevel: map[string]int64{
			cluster.TestCurrentClusterName:     currentClusterTransferAck,
			cluster.TestAlternativeClusterName: alternativeClusterTransferAck,
		},
		ClusterTimerAckLevel: map[string]time.Time{
			cluster.TestCurrentClusterName:     currentClusterTimerAck,
			cluster.TestAlternativeClusterName: alternativeClusterTimerAck,
		},
		DomainNotificationVersion: domainNotificationVersion,
		ClusterReplicationLevel:   map[string]int64{cluster.TestAlternativeClusterName: 12345},
	}
	updateRequest := &p.UpdateShardRequest{
		ShardInfo:       shardInfo,
		PreviousRangeID: rangeID,
	}
	s.Nil(s.ShardMgr.UpdateShard(updateRequest))

	resp, err = s.ShardMgr.GetShard(&p.GetShardRequest{ShardID: shardID})
	s.NoError(err)
	s.True(timeComparator(shardInfo.UpdatedAt, resp.ShardInfo.UpdatedAt, TimePrecision))
	s.True(timeComparator(shardInfo.ClusterTimerAckLevel[cluster.TestCurrentClusterName], resp.ShardInfo.ClusterTimerAckLevel[cluster.TestCurrentClusterName], TimePrecision))
	s.True(timeComparator(shardInfo.ClusterTimerAckLevel[cluster.TestAlternativeClusterName], resp.ShardInfo.ClusterTimerAckLevel[cluster.TestAlternativeClusterName], TimePrecision))
	s.Equal(shardInfo.TimerAckLevel.UnixNano(), resp.ShardInfo.TimerAckLevel.UnixNano())
	resp.ShardInfo.UpdatedAt = shardInfo.UpdatedAt
	resp.ShardInfo.TimerAckLevel = shardInfo.TimerAckLevel
	resp.ShardInfo.ClusterTimerAckLevel = shardInfo.ClusterTimerAckLevel
	s.Equal(shardInfo, resp.ShardInfo)
}

func copyWorkflowExecutionInfo(sourceInfo *p.WorkflowExecutionInfo) *p.WorkflowExecutionInfo {
	return &p.WorkflowExecutionInfo{
		DomainID:             sourceInfo.DomainID,
		WorkflowID:           sourceInfo.WorkflowID,
		RunID:                sourceInfo.RunID,
		ParentDomainID:       sourceInfo.ParentDomainID,
		ParentWorkflowID:     sourceInfo.ParentWorkflowID,
		ParentRunID:          sourceInfo.ParentRunID,
		InitiatedID:          sourceInfo.InitiatedID,
		CompletionEvent:      sourceInfo.CompletionEvent,
		TaskList:             sourceInfo.TaskList,
		WorkflowTypeName:     sourceInfo.WorkflowTypeName,
		WorkflowTimeout:      sourceInfo.WorkflowTimeout,
		DecisionTimeoutValue: sourceInfo.DecisionTimeoutValue,
		ExecutionContext:     sourceInfo.ExecutionContext,
		State:                sourceInfo.State,
		CloseStatus:          sourceInfo.CloseStatus,
		LastFirstEventID:     sourceInfo.LastFirstEventID,
		NextEventID:          sourceInfo.NextEventID,
		LastProcessedEvent:   sourceInfo.LastProcessedEvent,
		LastUpdatedTimestamp: sourceInfo.LastUpdatedTimestamp,
		CreateRequestID:      sourceInfo.CreateRequestID,
		DecisionVersion:      sourceInfo.DecisionVersion,
		DecisionScheduleID:   sourceInfo.DecisionScheduleID,
		DecisionStartedID:    sourceInfo.DecisionStartedID,
		DecisionRequestID:    sourceInfo.DecisionRequestID,
		DecisionTimeout:      sourceInfo.DecisionTimeout,
		EventStoreVersion:    sourceInfo.EventStoreVersion,
		BranchToken:          sourceInfo.BranchToken,
		AutoResetPoints:      sourceInfo.AutoResetPoints,
	}
}

func copyExecutionStats(sourceStats *p.ExecutionStats) *p.ExecutionStats {
	return &p.ExecutionStats{
		HistorySize: sourceStats.HistorySize,
	}
}

// Note: cassandra only provide millisecond precision timestamp
// ref: https://docs.datastax.com/en/cql/3.3/cql/cql_reference/timestamp_type_r.html
// so to use equal function, we need to do conversion, getting rid of sub milliseconds
func timestampConvertor(t time.Time) time.Time {
	return time.Unix(
		0,
		p.DBTimestampToUnixNano(p.UnixNanoToDBTimestamp(t.UnixNano())),
	).UTC()
}

func timeComparator(t1, t2 time.Time, timeTolerance time.Duration) bool {
	diff := t2.Sub(t1)
	if diff.Nanoseconds() <= timeTolerance.Nanoseconds() {
		return true
	}
	return false
}

func copyReplicationState(sourceState *p.ReplicationState) *p.ReplicationState {
	state := &p.ReplicationState{
		CurrentVersion:   sourceState.CurrentVersion,
		StartVersion:     sourceState.StartVersion,
		LastWriteVersion: sourceState.LastWriteVersion,
		LastWriteEventID: sourceState.LastWriteEventID,
	}
	if sourceState.LastReplicationInfo != nil {
		state.LastReplicationInfo = map[string]*p.ReplicationInfo{}
		for k, v := range sourceState.LastReplicationInfo {
			state.LastReplicationInfo[k] = copyReplicationInfo(v)
		}
	}

	return state
}

func copyReplicationInfo(sourceInfo *p.ReplicationInfo) *p.ReplicationInfo {
	return &p.ReplicationInfo{
		Version:     sourceInfo.Version,
		LastEventID: sourceInfo.LastEventID,
	}
}<|MERGE_RESOLUTION|>--- conflicted
+++ resolved
@@ -2622,23 +2622,13 @@
 	updatedStats := copyExecutionStats(state0.ExecutionStats)
 	updatedInfo.NextEventID = int64(5)
 	updatedInfo.LastProcessedEvent = int64(2)
-<<<<<<< HEAD
-	cancelRequestID := uuid.New()
-	requestCancelInfos := []*p.RequestCancelInfo{{
-		Version:         456,
-		InitiatedID:     1,
-		CancelRequestID: cancelRequestID,
-	}}
-	err2 := s.UpsertRequestCancelState(updatedInfo, updatedStats, nil, int64(3), requestCancelInfos)
-=======
 	requestCancelInfo := &p.RequestCancelInfo{
 		Version:               456,
 		InitiatedID:           2,
 		InitiatedEventBatchID: 1,
 		CancelRequestID:       uuid.New(),
 	}
-	err2 := s.UpsertRequestCancelState(updatedInfo, updatedStats, int64(3), []*p.RequestCancelInfo{requestCancelInfo})
->>>>>>> 336e32ce
+	err2 := s.UpsertRequestCancelState(updatedInfo, updatedStats, nil, int64(3), []*p.RequestCancelInfo{requestCancelInfo})
 	s.NoError(err2)
 
 	state, err1 := s.GetWorkflowExecutionInfo(domainID, workflowExecution)
@@ -2650,11 +2640,7 @@
 	s.NotNil(ri)
 	s.Equal(requestCancelInfo, ri)
 
-<<<<<<< HEAD
-	err2 = s.DeleteCancelState(updatedInfo, updatedStats, nil, int64(5), int64(1))
-=======
-	err2 = s.DeleteCancelState(updatedInfo, updatedStats, int64(5), requestCancelInfo.InitiatedID)
->>>>>>> 336e32ce
+	err2 = s.DeleteCancelState(updatedInfo, updatedStats, nil, int64(5), requestCancelInfo.InitiatedID)
 	s.NoError(err2)
 
 	state, err1 = s.GetWorkflowExecutionInfo(domainID, workflowExecution)
@@ -2685,22 +2671,6 @@
 	updatedStats := copyExecutionStats(state0.ExecutionStats)
 	updatedInfo.NextEventID = int64(5)
 	updatedInfo.LastProcessedEvent = int64(2)
-<<<<<<< HEAD
-	signalRequestID := uuid.New()
-	signalName := "my signal"
-	input := []byte("test signal input")
-	control := []byte(uuid.New())
-	signalInfos := []*p.SignalInfo{
-		{
-			Version:         123,
-			InitiatedID:     1,
-			SignalRequestID: signalRequestID,
-			SignalName:      signalName,
-			Input:           input,
-			Control:         control,
-		}}
-	err2 := s.UpsertSignalInfoState(updatedInfo, updatedStats, nil, int64(3), signalInfos)
-=======
 	signalInfo := &p.SignalInfo{
 		Version:               123,
 		InitiatedID:           2,
@@ -2710,8 +2680,7 @@
 		Input:                 []byte("test signal input"),
 		Control:               []byte(uuid.New()),
 	}
-	err2 := s.UpsertSignalInfoState(updatedInfo, updatedStats, int64(3), []*p.SignalInfo{signalInfo})
->>>>>>> 336e32ce
+	err2 := s.UpsertSignalInfoState(updatedInfo, updatedStats, nil, int64(3), []*p.SignalInfo{signalInfo})
 	s.NoError(err2)
 
 	state, err1 := s.GetWorkflowExecutionInfo(domainID, workflowExecution)
@@ -2723,11 +2692,7 @@
 	s.NotNil(si)
 	s.Equal(signalInfo, si)
 
-<<<<<<< HEAD
-	err2 = s.DeleteSignalState(updatedInfo, updatedStats, nil, int64(5), int64(1))
-=======
-	err2 = s.DeleteSignalState(updatedInfo, updatedStats, int64(5), signalInfo.InitiatedID)
->>>>>>> 336e32ce
+	err2 = s.DeleteSignalState(updatedInfo, updatedStats, nil, int64(5), signalInfo.InitiatedID)
 	s.NoError(err2)
 
 	state, err1 = s.GetWorkflowExecutionInfo(domainID, workflowExecution)
