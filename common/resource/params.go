--- conflicted
+++ resolved
@@ -74,10 +74,6 @@
 		AuthorizationConfig      config.Authorization     // NOTE: empty(default) struct will get a authorization.NoopAuthorizer
 		IsolationGroupStore      configstore.Client       // This can be nil, the default config store will be created if so
 		IsolationGroupState      isolationgroup.State     // This can be nil, the default state store will be chosen if so
-<<<<<<< HEAD
-		Partitioner              partition.Partitioner    // This can be nil, if the state store is available it will be created with the default
-=======
 		Partitioner              partition.Partitioner
->>>>>>> 529468e1
 	}
 )