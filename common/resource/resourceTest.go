--- conflicted
+++ resolved
@@ -97,11 +97,7 @@
 		PersistenceBean *persistenceClient.MockBean
 
 		IsolationGroups     *isolationgroup.MockState
-<<<<<<< HEAD
-		IsolationGroupStore configstore.Client
-=======
 		IsolationGroupStore *configstore.MockClient
->>>>>>> 529468e1
 		Partitioner         *partition.MockPartitioner
 		HostName            string
 		Logger              log.Logger
