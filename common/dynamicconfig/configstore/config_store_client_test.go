--- conflicted
+++ resolved
@@ -317,13 +317,9 @@
 			FetchTimeout:        time.Second * 1,
 			UpdateTimeout:       time.Second * 1,
 		},
-<<<<<<< HEAD
 		&config.NoSQL{
 			PluginName: "cassandra",
 		}, log.NewNoop(), p.DynamicConfig)
-=======
-		&dbConfig, log.NewNoop(), s.doneCh)
->>>>>>> 28ac3ca9
 	s.Require().NoError(err)
 
 	s.mockManager = p.NewMockConfigStoreManager(s.mockController)
